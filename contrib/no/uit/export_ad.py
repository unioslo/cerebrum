--- conflicted
+++ resolved
@@ -366,7 +366,6 @@
         for item in self.userexport:
             if (acctlist is not None) and (item['name'] not in acctlist):
                 continue
-<<<<<<< HEAD
             if export_destination == 'AD':
                 if not any(valid(item['name'])
                            for valid in (UsernamePolicy.is_valid_uit_name,
@@ -380,14 +379,6 @@
                     # is not valid for sito
                     continue
 
-=======
-            if not any(valid(item['name'])
-                       for valid in (UsernamePolicy.is_valid_uit_name,
-                                     UsernamePolicy.is_valid_sito_name,
-                                     UsernamePolicy.is_valid_guest_name)):
-                logger.warning("Username not valid for AD: %s", item['name'])
-                continue
->>>>>>> 24e5d5db
             xml.startElement('user')
             xml.dataElement('samaccountname', item['name'])
             xml.dataElement('userPrincipalName', item['userPrincipalName'])
