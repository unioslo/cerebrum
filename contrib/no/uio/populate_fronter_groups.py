#!/usr/bin/env python
# -*- coding: utf-8 -*-

# Copyright 2003-2019 University of Oslo, Norway
#
# This file is part of Cerebrum.
#
# Cerebrum is free software; you can redistribute it and/or modify it
# under the terms of the GNU General Public License as published by
# the Free Software Foundation; either version 2 of the License, or
# (at your option) any later version.
#
# Cerebrum is distributed in the hope that it will be useful, but
# WITHOUT ANY WARRANTY; without even the implied warranty of
# MERCHANTABILITY or FITNESS FOR A PARTICULAR PURPOSE.  See the GNU
# General Public License for more details.
#
# You should have received a copy of the GNU General Public License
# along with Cerebrum; if not, write to the Free Software Foundation,
# Inc., 59 Temple Place, Suite 330, Boston, MA 02111-1307, USA.

"""Populer Cerebrum med FS-avledede grupper.

Disse gruppene blir bl.a. brukt ved eksport av data til ClassFronter, og ved
populering av visse NIS (Ifi).
"""

from __future__ import unicode_literals

import argparse
import locale
import logging
import os
import re
import sys
import time
import datetime

from itertools import izip, repeat

import cereconf

from Cerebrum import Errors
from Cerebrum.Utils import Factory, NotSet
import Cerebrum.logutils
import Cerebrum.logutils.options
from Cerebrum.modules import Email
from Cerebrum.modules.fs.fs_group import (FsGroupCategorizer,
                                          set_default_expire_date,
                                          should_postpone_expire_date,
                                          get_grace)
from Cerebrum.modules.bofhd.auth import BofhdAuthRole, BofhdAuthOpTarget
from Cerebrum.modules.no.access_FS import roles_xml_parser
from Cerebrum.modules.no.fronter_lib import (UE2KursID, key2fields,
                                             str2key, fields2key)
from Cerebrum.modules.xmlutils.fsxml2object import EduGenericIterator
from Cerebrum.modules.xmlutils.fsxml2object import EduDataGetter
from Cerebrum.utils import transliterate


# IVR 2007-11-08 FIXME: Should this be in fronter_lib?
# Roles that are considered at all
valid_roles = ("ADMIN", "DLO", "FAGANSVAR", "FORELESER", "GJESTEFORE",
               "GRUPPELÆRE", "HOVEDLÆRER", "IT-ANSVARL", "LÆRER", "SENSOR",
               "STUDIEKONS", "TOLK", "TILSYN",)
# Roles that are inherited by entities located at a certain sko or at a
# certain stprog.
recursive_roles = ("ADMIN", "DLO", "IT-ANSVARL", "STUDIEKONS", "TILSYN",)

logger = logging.getLogger(__name__)


def make_sko(row, suffix=""):
    """Construct a sko (formatted XXYYZZ) from a db-row.

    suffix is added to the standard names 'faknr', 'instituttnr' and
    'gruppenr' to extract the proper fields from the db-row instance.

    @param row:
      A database row with information including the triplet we are looking
      for.
    @param row: L{db_row}

    @param suffix:
      An optional suffix to add to standard names before extracting the
      corresponding values.
    @param suffix: basestring.
    """
    return "%02d%02d%02d" % tuple(map(int,
                                      (row["faknr" + suffix],
                                       row["instituttnr" + suffix],
                                       row["gruppenr" + suffix])))


def extract_all_roles(enhet_id, roles_mapping, sted, stprog=""):
    """Return a sequence with accounts whose owners have any roles associated
    with enhet_id.

    @param enhet_id:
      enhet for which all the roles are merged.
    @type enhet_id: basestring

    @param roles_mapping:
      cf. L{parse_xml_roles}.
    @type roles_mapping: dict

    @return:
      a list with account_ids.
    @rtype: dict
    """
    result = list()
    key = str2key(enhet_id)
    for coll in (roles_mapping.get(key, dict()),
                 roles_mapping.get("sted:" + sted, dict()),
                 roles_mapping.get("stprog:" + stprog, dict())):
        for role, people in coll.iteritems():
            for p in people:
                if p not in result:
                    result.append(p)

    return result


def process_role(enhet_id, template_id, roles_mapping,
                 parent_id, description, mtype, auto_spread, sted, stprog=""):
    """Create additional groups stemming from roles associated with enhet
    (kurs, kursakt, undenh, undakt) enhet_id.

    @param enhet_id:
      enhet for which all the roles are to be processed (undenh, undakt,
      evukurs, evukursakt, kull).
    @type enhet_id: basestring

    @param template_id:
      template_id is the template for the names we will generate from
      L{roles_mapping} for the given enhet_id. This template is a ':'-separated
      string (much like L{parent_id} or L{enhet_id}), with one 'slot' reserved
      (that 'slot' is '%s', so that the exact name can be interpolated later).

      The name to interpolate is derived from the role names. That is what we
      do here.
    @type template_id: basestring

    @param roles_mapping: mapping from enhet_ids to dicts, where each inner
      dict maps role types to sequences (e.g. 'FAGLÆRER' -> [s1, s2, ...,
      sN]). Each s_i is a dict (faking a L{db_row}) with a fnr.
    @type roles_mapping: dict

    @param parent_id:
      parent_id is the group name for the parent of the enhet_id group.
    @type parent_id: basestring

    @param sted:
      Sko (stedkode) for the place with which L{enhet_id} is associated. Some
      roles are assigned to sko, and inherited by every 'entity' associated
      with that sko.
    @type sted: basestring

    @param stprog:
      Studieprogramkode for the place with which L{enhet_id} is
      associated. Some roles are associated with studieprogramkode, and
      inherited by every kull associated with that studieprogramkode.
    @type stprog: basestring

    description, mtype and auto_spread have the same meaning as in
    L{sync_group}.

    @return: nothing
    """
    stedroller = roles_mapping.get(fields2key("sted", sted), {})
    stprogroller = roles_mapping.get(fields2key("stprog", stprog), {})

    key = str2key(enhet_id)
    logger.debug("Locating roles for enhet_id=%r, template_id=%r, "
                 "key=%r, description=%r",
                 enhet_id, template_id, key, description)
    if ((key not in roles_mapping) and
            (not stedroller) and
            (not stprogroller)):
        logger.debug("No roles for enhet_id=%r found", enhet_id)
        return

    my_roles = roles_mapping.get(key, {})
    for role in valid_roles:
        stedr = stedroller.get(role, list())
        stprogr = stprogroller.get(role, list())
        people = (my_roles.get(role, list()) + stedr + stprogr)
        if not people:
            continue

        group_name = str2key(template_id % role)
        fnrs = dict(izip(dbrows2account_ids(people), repeat(1)))
        logger.debug("Registering %d people with role %s for %s "
                     "(%s sted; %s stprog)",
                     len(fnrs), role, enhet_id, len(stedr), len(stprog))
        sync_group(parent_id, group_name, description % role, mtype, fnrs,
                   auto_spread=auto_spread)


def ordered_uniq(input):
    """Take a list as input and remove (later) duplicates without
    changing the ordering of the elements."""
    output = []
    for el in input:
        if el not in output:
            output.append(el)
    return output


# Somehow a set of users who should not get exported to Fronter appears in
# Fronter. We wanna filter 'em out. It's a hack, but it is faster to
# implement ;)
# Maybee I should have used some other API functions.
def find_accounts_and_persons_to_exclude():
    pe = Factory.get('Person')(db)
    ac = Factory.get('Account')(db)

    r = {'persons': [], 'users': []}
    for x in cereconf.REMOVE_USERS:
        ac.clear()
        ac.find_by_name(x)
        pe.clear()
        pe.find(ac.owner_id)
        r['persons'].append(pe.entity_id)
        for y in pe.get_accounts():
            r['users'].append(y['account_id'])
    return r


def prefetch_primaryusers():
    global fnr2stud_account_id, exclude
    # TBD: This code is used to get account_id for both students and
    # fagansv.  Should we look at affiliation here?
    logger.debug("Getting all primaryusers")

    exclude = find_accounts_and_persons_to_exclude()
    account = Factory.get('Account')(db)
    personid2accountid = {}
    personid2student = {}
    for a in account.list_accounts_by_type():
        p_id = int(a['person_id'])
        a_id = int(a['account_id'])
        # It's a bad hack
        if a_id in exclude['users'] or p_id in exclude['persons']:
            continue
        if a['affiliation'] == co.affiliation_student:
            personid2student.setdefault(p_id, []).append(a_id)
        personid2accountid.setdefault(p_id, []).append(a_id)

    person = Factory.get('Person')(db)
    fnr_source = {}
    for row in person.search_external_ids(id_type=co.externalid_fodselsnr,
                                          fetchall=False):
        p_id = int(row['entity_id'])
        # It's a bad hack
        if p_id in exclude['persons']:
            continue
        fnr = row['external_id']
        src_sys = int(row['source_system'])
        if fnr in fnr_source and fnr_source[fnr][0] != p_id:
            # Multiple person_info rows have the same fnr (presumably
            # the different fnrs come from different source systems).
            logger.error("Persons share fnr, check entities: (%d, %d)",
                         fnr_source[fnr][0], p_id)
            # Determine which person's fnr registration to use.
            source_weight = dict()
            count = len(cereconf.SYSTEM_LOOKUP_ORDER)
            for sysname in cereconf.SYSTEM_LOOKUP_ORDER:
                source_weight[int(getattr(co, sysname))] = count
                count -= 1
            old_weight = source_weight.get(fnr_source[fnr][1], 0)
            if source_weight.get(src_sys, 0) <= old_weight:
                continue
            # The row we're currently processing should be preferred;
            # if the old row has an entry in fnr2account_id, delete
            # it.
            if fnr in fnr2account_id:
                del fnr2account_id[fnr]
        fnr_source[fnr] = (p_id, src_sys)
        if p_id in personid2accountid:
            account_ids = ordered_uniq(personid2accountid[p_id])
            for acc in account_ids:
                account_id2fnr[acc] = fnr
            if p_id in personid2student:
                fnr2stud_account_id[fnr] = ordered_uniq(
                    personid2student[p_id] + account_ids)
            else:
                fnr2stud_account_id[fnr] = account_ids
            fnr2account_id[fnr] = account_ids
    # TODO: We can not make this change in the middle of a term
    fnr2stud_account_id = fnr2account_id
    del fnr_source

    logger.debug("Finished fetching all primaryusers")


def dbrows2account_ids(rows, primary_only=True, prefer_student=False):
    """Return list of primary accounts for the persons identified by
    row(s).  Optionally return a tuple of (primaries, secondaries)
    instead.  The secondaries are a single list, so when more than one
    row is passed, you can't tell which person owns them."""

    def fnr_generator():
        for row in rows:
            yield "%06d%05d" % (int(row['fodselsdato']), int(row['personnr']))

    return fnrs2account_ids(fnr_generator(), primary_only, prefer_student)


def fnrs2account_ids(seq, primary_only=True, prefer_student=False):
    """Just like L{dbrows2account_ids}, except operate on seqs of fnrs."""
    prim = []
    sec = []
    for fnr in seq:
        if fnr in fnr2account_id:
            if prefer_student:
                account_list = fnr2stud_account_id[fnr]
            else:
                account_list = fnr2account_id[fnr]
            prim.append(account_list[0])
            if not primary_only:
                sec.extend(account_list[1:])
    if primary_only:
        return prim
    else:
        return (prim, sec)


def prefetch_all_data(role_file, undenh_file, undakt_file,
                      evu_file, kursakt_file, kull_file, edu_file):
    """Collect all data pertaining to FS role and educational information.

    We build a huge data structure representing the status quo in FS as given
    by the specified files.
    """

    # First all the users (fnrs/account_id mappings)
    prefetch_primaryusers()

    # Then undenh ...
    undenh_info, emne_versjon, emne_termnr = get_undenh(undenh_file, edu_file)
    edu_info = undenh_info

    # Then undakt ...
    # update the structure in-place. undakt are tied up to undenh; there is no
    # way around it (although it makes for bad deps between the functions)
    get_undakt(edu_info, undakt_file, edu_file)

    # Then EVU ...
    edu_info.update(get_evu(evu_file, edu_file))

    # Then EVU-kursakt ...
    # update the structure in-place. kursakt are tied up to evu; there is no
    # way around it (although it makes for bad deps between the functions)
    get_kursakt(edu_info, kursakt_file, edu_file)

    # Finally, kull ...
    edu_info.update(get_kull(kull_file, edu_file))

    role_mapping = parse_xml_roles(role_file)
    return edu_info, role_mapping


def process_kursdata(role_file, undenh_file, undakt_file,
                     evu_file, kursakt_file, kull_file, edu_file):
    global UndervEnhet
    UndervEnhet, role_mapping = prefetch_all_data(role_file, undenh_file,
                                                  undakt_file, evu_file,
                                                  kursakt_file, kull_file,
                                                  edu_file)
    for k in UndervEnhet.keys():
        # Add users to level-3 groups.
        #
        # $enhet here is either an undenh (starting with "kurs:"), or a
        # EVU-kurs (starting with "evu:") or kull (starting with "kull:");
        # populate_enhet_groups decides on its own how to process these 3
        # types.
        populate_enhet_groups(k, role_mapping)

    # netgroups for Ifi
    populate_ifi_groups()

    # fixup level-2 groups.
    #
    # We have to distinguish between undenh, EVU-kurs and kull, since their
    # IDs have a different number of fields.
    logger.info("Oppdaterer enhets-supergrupper:")
    for kurs_id in AffiliatedGroups.keys():
        if kurs_id == auto_supergroup:
            continue

        rest = key2fields(kurs_id)
        type = rest.pop(0)
        if type == 'kurs':
            instnr, emnekode, versjon, termk, aar = rest
            sync_group("%s:%s" % (type, emnekode), kurs_id,
                       "Ikke-eksporterbar gruppe.  Brukes for å definere hvor"
                       " data om kurset <%s> skal eksporteres." % kurs_id,
                       co.entity_group,
                       AffiliatedGroups[kurs_id],
                       auto_spread=False)
        elif type == 'evu':
            kurskode, tidsrom = rest
            logger.debug("Kursid: %s; rest: %s", kurs_id, rest)
            sync_group("%s:%s" % (type, kurskode), kurs_id,
                       "Ikke-eksporterbar gruppe.  Brukes for å definere hvor"
                       " data om emnet <%s> skal eksporteres. " % kurs_id,
                       co.entity_group,
                       AffiliatedGroups[kurs_id],
                       auto_spread=False)
        elif type == 'kull':
            stprog, termkode, aar = rest
            sync_group("%s:%s" % (type, stprog), kurs_id,
                       "Ikke-eksporterbar gruppe. Brukes for å definere hvor"
                       " data om kullet <%s> skal eksporteres." % kurs_id,
                       co.entity_group,
                       AffiliatedGroups[kurs_id],
                       # NotSet, since we do NOT want to change whichever
                       # fronter spreads this kull already has.
                       auto_spread=NotSet)
        else:
            logger.warn("Ukjent kurstype <%s> for kurs <%s>" % (type, kurs_id))

        # sync_group calls insert new entries into AffiliatedGroups; if we
        # remove "our" keys from that dict as soon as we are done, working
        # with AffiliatedGroups gets easier later.
        del AffiliatedGroups[kurs_id]
    logger.info(" ... done")
    if not dryrun:
        logger.debug("Commit changes")
        db.commit()

    # Oppdaterer gruppene på nivå 1.
    #
    # Alle grupper knyttet til en undervisningsenhet skal meldes inn i den
    # u2k-interne emnekode-gruppen.  Man benytter så emnekode-gruppen til
    # å definere eksport-egenskaper for alle grupper tilknyttet en
    # undervisningsenhet.
    logger.info("Oppdaterer emne-supergrupper:")
    for gname in AffiliatedGroups.keys():
        if gname == auto_supergroup:
            continue
        sync_group(fs_supergroup, gname,
                   "Ikke-eksporterbar gruppe.  Brukes for å samle"
                   " kursene knyttet til %s." % gname,
                   co.entity_group,
                   AffiliatedGroups[gname])
    logger.info(" ... done")
    if not dryrun:
        logger.debug("Commit changes")
        db.commit()

    # All supergroups (i.e. containers for other groups) must be members of
    # auto_supergroup, specific to this import. This makes it easier to track
    # down groups automatically created by this import. Without such a
    # mechanism it would be impossible to automatically delete groups that
    # have been created earlier and that are not longer meaningful.
    logger.info("Oppdaterer supergruppe for alle ekstra grupper")
    sync_group(None, auto_supergroup,
               "Ikke-eksporterbar gruppe.  Definerer hvilke andre "
               "automatisk opprettede grupper som refererer til "
               "grupper speilet fra FS.",
               co.entity_group,
               AffiliatedGroups[auto_supergroup], recurse=False)
    logger.info(" ... done")

    logger.info("Oppdaterer supergruppe for alle emnekode-supergrupper")
    sync_group(None, fs_supergroup,
               "Ikke-eksporterbar gruppe.  Definerer hvilke andre grupper "
               "som er opprettet automatisk som følge av FS-import.",
               co.entity_group,
               AffiliatedGroups[fs_supergroup])
    logger.info(" ... done")


def destined_for_lms(entity):
    """Decide if entity gets fronter spreads.

    Several entities from which we create the groups in Cerebrum have an
    attribute controlling the entities' export to Fronter.


    @param entity:
      Entity (undenh, undakt, evukurs, evuakt, kull) in question
    @type entity: L{db_row}.

    @return:
      True, if entity is to receive all fronter spreads, False otherwise.
    @rtype: bool
    """

    return entity["status_eksport_lms"] == 'J'


def get_kull(kull_file, edu_file):
    """Preload kull information.

    This function generates a data structure describing the kull entries that
    will be processed in this run.

    @type kull_file: basestring
    @param kull_file:
      XML file containing a list of all kull considered available/active in
      FS. (The file is typically generated by import_from_FS.py)

    @type edu_file: basestring
    @param edu_file:
      XML file containing information about students' registration for kull
      (among other things).

    @rtype: dict
    @return:
      A mapping from kull ids to all the interesting info about the respective
      kull.
    """

    students = dict()
    logger.debug("Loading student kull info")
    for entry in EduGenericIterator(edu_file, "kull"):
        kull_id = fields2key("kull", entry["studieprogramkode"],
                             entry["terminkode_kull"], entry["arstall_kull"])
        fnr = "%06d%05d" % (int(entry["fodselsdato"]), int(entry["personnr"]))
        students.setdefault(kull_id, list()).append(fnr)
    logger.debug("Done loading student kull info")

    result = dict()
    logger.debug("Loading kull info itself")
    for kull in EduDataGetter(kull_file, logger).iter_kull():
        kull_id = fields2key("kull", kull["studieprogramkode"],
                             kull["terminkode"], kull["arstall"])
        if kull_id in result:
            raise ValueError("Duplikat kull: <%s>" % kull_id)

        tmp = dict((account_id, 1) for account_id in
                   fnrs2account_ids(students.get(kull_id, ()),
                                    prefer_student=True))
        # In general, we do not change the spreads for 'kull' groups, since
        # they are administered manually. NotSet will accomplish just that.
        result[kull_id] = {"fronter_spreads": NotSet,
                           "sted": make_sko(kull, suffix="_studieansv"),
                           "stprog": fields2key(kull["studieprogramkode"]),
                           "kullnavn": kull["studiekullnavn"],
                           "students": tmp}
        logger.debug("kull <%s> med %d studenter", kull_id,
                     len(result[kull_id]['students']))

    logger.debug("Done loading kull info itself")
    return result


def get_undenh(undenh_file, edu_file):
    """Preload undenh information.

    This function generates multiple data structures describing the undenh
    (undervisningsenhet) that will be processed in this run.

    @type undenh_file: basestring
    @param undenh_file:
      XML file containing a list of all undenh considered available/active in
      FS. (The file is typically generated by import_from_FS.py)

    @type edu_file: basestring
    @param edu_file:
      XML file containing information about students' registration for undenh
      (among other things).

    @rtype: a tuple of 3 dicts
    @return:
      3 dictionaries. The first is the mapping from enhet_id to all the
      interesting info about that enhet_id. Obviously, enhet_ids cover undenh
      only.

      The second and third a specially crafted dicts to track undenh spanning
      multiple semesters.
    """

    result = dict()
    emne_versjon = dict()
    emne_termnr = dict()

    logger.debug("Prefetching undenh info...")

    logger.debug("Loading student undenh info...")
    # Build an overview of the students...
    students = dict()
    for entry in EduGenericIterator(edu_file, "undenh"):
        enhet_id = fields2key("kurs", entry['institusjonsnr'],
                              entry['emnekode'], entry['versjonskode'],
                              entry['terminkode'], entry['arstall'],
                              entry['terminnr'])
        fnr = "%06d%05d" % (int(entry["fodselsdato"]), int(entry["personnr"]))
        students.setdefault(enhet_id, list()).append(fnr)
    logger.debug("Done loading student undenh info")

    #
    # Then populate the dict with all the undenh of interest
    logger.debug("Loading undenh info itself...")
    for enhet in EduDataGetter(undenh_file, logger).iter_undenh():
        enhet_id = fields2key("kurs", enhet['institusjonsnr'],
                              enhet['emnekode'], enhet['versjonskode'],
                              enhet['terminkode'], enhet['arstall'],
                              enhet['terminnr'])

        if enhet_id in result:
            raise ValueError("Duplicate undenh: <%s>" % enhet_id)

        primary, secondary = fnrs2account_ids(students.get(enhet_id, ()),
                                              primary_only=False,
                                              prefer_student=True)
        result[enhet_id] = {"aktivitet": dict(),
                            "fronter_spreads": destined_for_lms(enhet),
                            "sted": make_sko(enhet, suffix="_kontroll"),
                            "students": (primary, secondary)}
        multi_id = fields2key(enhet['institusjonsnr'], enhet['emnekode'],
                              enhet['terminkode'], enhet['arstall'])
        # Finnes det flere enn en undervisningsenhet tilknyttet denne
        # emnekoden i inneværende semester?
        emne_versjon.setdefault(multi_id,
                                {})[fields2key(enhet['versjonskode'])] = 1
        emne_termnr.setdefault(multi_id,
                               {})[fields2key(enhet['terminnr'])] = 1
        logger.debug("undenh <%s> med multi-id <%s>, "
                     "CF=%s, pri=%d, sec=%d students",
                     enhet_id, multi_id, result[enhet_id]['fronter_spreads'],
                     len(result[enhet_id]["students"][0]),
                     len(result[enhet_id]["students"][1]))
    logger.debug("Done loading undenh info...")
    del students
    return result, emne_versjon, emne_termnr


def get_undakt(edu_info, undakt_file, edu_file):
    """Preload undakt information.

    This function supplemets a data structure generated by get_undenh with
    data about undakt (undervisningsaktiviteter) that will be processed in
    this run.

    @type edu_info: dict
    @param edu_info:
      A dict built by L{get_undenh} with undenh data. Undakt data are tied to
      the correspoding undenh data. The former cannot exist without the
      latter. It's like that by design.

    @type undakt_file: basestring
    @param undakt_file:
      XML file containing a list of all undakt considered available/active in
      FS. (The file is typically generated by import_from_FS.py)

    @type edu_file: basestring
    @param edu_file:
      XML file containing information about students' registration for undenh
      (among other things).
    """

    logger.debug("Prefetching undakt info...")
    logger.debug("Loading student undakt info...")
    # Build an overview of the students...
    students = dict()
    for entry in EduGenericIterator(edu_file, "undakt"):
        enhet_id = fields2key("kurs", entry['institusjonsnr'],
                              entry['emnekode'], entry['versjonskode'],
                              entry['terminkode'], entry['arstall'],
                              entry['terminnr'], entry['aktivitetkode'])
        fnr = "%06d%05d" % (int(entry["fodselsdato"]), int(entry["personnr"]))
        students.setdefault(enhet_id, list()).append(fnr)
    logger.debug("Done loading student undakt info")

    # Then populate the dict with all the undakt of interest
    logger.debug("Loading undakt info itself...")
    for undakt in EduDataGetter(undakt_file, logger).iter_undakt():
        enhet_id = fields2key("kurs", undakt['institusjonsnr'],
                              undakt['emnekode'], undakt['versjonskode'],
                              undakt['terminkode'], undakt['arstall'],
                              undakt['terminnr'])
        aktkode = fields2key(undakt["aktivitetkode"])
        if enhet_id not in edu_info:
            logger.error("Ikke-eksisterende enhet <%s> har aktiviteter "
                         "(aktkode %s)", enhet_id, aktkode)
            continue

        if aktkode in edu_info[enhet_id]['aktivitet']:
            raise ValueError("Duplikat undervisningsaktivitet <%s:%s>" %
                             (enhet_id, aktkode))

        # Fetch the students from cache, and remap to account-ids. This has to
        # be a dict(), since sync_group expects a dict-like interface.
        cache_key = fields2key(enhet_id, aktkode)
        tmp = dict((account_id, 1) for account_id in
                   fnrs2account_ids(students.get(cache_key, ()),
                                    prefer_student=True))
        edu_info[enhet_id]['aktivitet'][aktkode] = {
            'aktivitetsnavn': undakt['aktivitetsnavn'],
            'fronter_spreads': destined_for_lms(undakt),
            'sted': make_sko(undakt,
                             suffix="_kontroll"),
            'students': tmp}
        logger.debug("undakt <%s> for undenh <%s>; %d student(er) (CF: %s)",
                     aktkode, enhet_id, len(tmp),
                     destined_for_lms(undakt))
    logger.debug("Done loading undakt info")
    del students


def get_evu(evu_file, edu_file):
    """Preload undenh information.

    This function generates multiple data structures describing the evu
    (etter- og videreutdanningskurs) that will be processed in this run.

    @type evu_file: basestring
    @param evu_file:
      XML file containing a list of all evu considered available/active in
      FS. (The file is typically generated by import_from_FS.py)

    @type edu_file: basestring
    @param edu_file:
      XML file containing information about students' registration for evu
      (among other things).

    @rtype: dict
    @return:
      A mapping from evu_id to all the interesting info about that
      evu. Obviously, evu_ids cover evu only.
    """

    result = dict()

    logger.debug("Prefetching evu info...")
    logger.debug("Loading student evu info...")
    # Build an overview of the students...
    students = dict()
    for entry in EduGenericIterator(edu_file, "evu"):
        evu_id = fields2key("evu", entry['etterutdkurskode'],
                            entry['kurstidsangivelsekode'])
        fnr = "%06d%05d" % (int(entry["fodselsdato"]), int(entry["personnr"]))
        students.setdefault(evu_id, list()).append(fnr)
    logger.debug("Done loading student evu info")

    # Then populate the dict with all the evu of interest
    logger.debug("Loading evu info itself...")
    for evu in EduDataGetter(evu_file, logger).iter_evu():
        evu_id = fields2key("evu", evu['etterutdkurskode'],
                            evu['kurstidsangivelsekode'])

        # students' account ids (a dict, since sync_group expects a
        # db_row-like object)
        tmp = dict((account_id, 1) for account_id in
                   fnrs2account_ids(students.get(evu_id, ()),
                                    prefer_student=True))
        result[evu_id] = {"fronter_spreads": destined_for_lms(evu),
                          "sted": make_sko(evu, suffix="_adm_ansvar"),
                          "students": tmp,
                          "aktivitet": dict()}
        logger.debug("EVU-kurs <%s>, %d student(er) (CF: %s)",
                     evu_id, len(tmp), destined_for_lms(evu))
    logger.debug("Done loading evu info itself...")

    return result


def get_kursakt(edu_info, kursakt_file, edu_file):
    """Preload kursakt information.

    This function supplements a data structure generated by get_evu with data
    about kursakt (evu-kursaktiviteter) that will be processed in this run.

    @type edu_info: dict
    @param edu_info:
      A dict built by L{get_evu} with evu data. Kursakt data are tied to the
      correspoding evu data. The former cannot exist without the latter. It's
      like that by design.

    @type kursakt_file: basestring
    @param kursakt_file:
      XML file containing a list of all kursakt considered available/active in
      FS. (The file is typically generated by import_from_FS.py)

    @type edu_file: basestring
    @param edu_file:
      XML file containing information about students' registration for kursakt
      (among other things).
    """

    logger.debug("Prefetching kursakt info...")
    logger.debug("Loading student kursakt info...")
    # Build an overview of the students...
    students = dict()
    for entry in EduGenericIterator(edu_file, "kursakt"):
        kursakt_id = fields2key("evu", entry['etterutdkurskode'],
                                entry['kurstidsangivelsekode'],
                                entry['aktivitetskode'])
        fnr = "%06d%05d" % (int(entry["fodselsdato"]), int(entry["personnr"]))
        students.setdefault(kursakt_id, list()).append(fnr)
    logger.debug("Done loading student kursakt info")

    logger.debug("Loading kursakt info itself...")
    for kursakt in EduDataGetter(kursakt_file, logger).iter_kursakt():
        evu_id = fields2key("evu", kursakt['etterutdkurskode'],
                            kursakt['kurstidsangivelsekode'])
        logger.debug('Processing EVU-kurs: %s', evu_id)
        aktkode = fields2key(kursakt["aktivitetskode"])
        if evu_id not in edu_info:
            logger.error("Ikke-eksisterende EVU-kurs <%s> har aktiviteter "
                         "(aktkode %s)", evu_id, aktkode)
            continue
        if aktkode in edu_info[evu_id]['aktivitet']:
            raise ValueError("Duplikat kursaktivitet <%s:%s>" %
                             (evu_id, aktkode))

        cache_key = fields2key(evu_id, aktkode)

        student_accounts = dict((account_id, 1) for account_id in
                                fnrs2account_ids(students.get(cache_key, ()),
                                                 prefer_student=True))
        tmp = {'aktivitetsnavn': kursakt['aktivitetsnavn'],
               'fronter_spreads': destined_for_lms(kursakt),
               'sted': edu_info[evu_id]['sted'],
               'students': student_accounts}
        edu_info[evu_id].setdefault('aktivitet', {})[aktkode] = tmp

        logger.debug("evuakt <%s> (kurs <%s>); %d student(er) (CF: %s)",
                     aktkode, evu_id, len(student_accounts),
                     destined_for_lms(kursakt))
    logger.debug("Done loading kursakt info itself...")


def account_id2uname(account_id):
    """Remap account_id to an uname, if possible.

    This is an internal help function used in error messages.

    @type account_id: int
    @param account_id:
      account_id to remap

    @rtype: basestring
    @return:
      Uname, if found, None otherwise.
    """

    acc = Factory.get("Account")(db)
    try:
        acc.find(account_id)
        return acc.account_name
    except Errors.NotFoundError:
        return None


def get_year_and_semester():
    """Get year and semester

    This is similar to the __init__ of modules.no.access_FS.FSObject
    """
    t = time.localtime()[0:3]
    if t[1] <= 6:
        semester = 'vår'
    else:
        semester = 'høst'
    year = t[0]
    return year, semester


# IVR 2007-11-08 FIXME: OMG! split this monstrosity into something manageable.
def populate_enhet_groups(enhet_id, role_mapping):
    enhet_id = str2key(enhet_id)
    type_id = key2fields(enhet_id)
    type = type_id.pop(0)

    if type == 'kurs':
        Instnr, emnekode, versjon, termk, aar, termnr = type_id

        # Finnes det mer enn en undervisningsenhet knyttet til dette
        # emnet, kun forskjellig på versjonskode og/eller terminnr?  I
        # så fall bør gruppene få beskrivelser som gjør det mulig å
        # knytte dem til riktig undervisningsenhet.
        multi_enhet = []
        multi_id = ":".join((Instnr, emnekode, termk, aar))
        if len(emne_termnr.get(multi_id, {})) > 1:
            multi_enhet.append("%s. termin" % termnr)
        if len(emne_versjon.get(multi_id, {})) > 1:
            multi_enhet.append("v%s" % versjon)
        if multi_enhet:
            enhet_suffix = ", %s" % ", ".join(multi_enhet)
        else:
            enhet_suffix = ""
        logger.debug("Oppdaterer grupper for %s %s %s%s:" % (
            emnekode, termk, aar, enhet_suffix))

        # TODO: generaliser ifi-hack seinare
        # IVR 2008-05-14: itslp added at ifi-drift's request
        year, semester = get_year_and_semester()
        if (re.match(r"(dig|inf|in|med-inf|tool|humit|itslp|mat-in)",
                     emnekode.lower()) and
                termk == semester and
                aar == str(year)):
            logger.debug(" (ta med Ifi-spesifikke grupper)")
            ifi_hack = True
            netgr_emne = emnekode.lower().replace("-", "")
            alle_ansv = {}  # for gKURS: alle grl og kursledelse
            empty = {}
            if re.search(r'[0123]\d\d\d', emnekode):
                ifi_netgr_lkurs["g%s" % netgr_emne] = 1
        else:
            ifi_hack = False

        # Finnes kurs som går over mer enn et semester, samtidig som
        # at kurset/emnet starter hvert semester.  Utvider strukturen
        # til å ta høyde for at det til enhver tid kan finnes flere
        # kurs av samme type til enhver tid.
        kurs_id = UE2KursID('kurs', Instnr, emnekode,
                            versjon, termk, aar, termnr)
        logger.debug("Lister opp ansvarlige, kurs_id = <%s>, enhet_id = <%s>",
                     kurs_id, enhet_id)
        sted = UndervEnhet[enhet_id]['sted']
        process_role(enhet_id,
                     fields2key(enhet_id, "%s"),
                     role_mapping,
                     kurs_id,
                     "Ansvarlige (%s) %s %s %s%s" % ("%s", emnekode,
                                                     termk,
                                                     aar, enhet_suffix),
                     co.entity_account,
                     # Dersom undenh i seg selv skal eksporteres til Fronter,
                     # så må nødvendigvis grupper med dens ansvarlige gjøre
                     # det også.
                     UndervEnhet[enhet_id]["fronter_spreads"],
                     sted)

        # Ifi vil ha at alle konti til en gruppelærer skal listes opp
        # på lik linje.  Alle ikke-primære konti blir derfor lagt inn i
        # en egen interngruppe, og de to interngruppene blir medlemmer
        # i Ifis nettgruppe.
        if ifi_hack:
            prim, sec = dbrows2account_ids(extract_all_roles(enhet_id,
                                                             role_mapping,
                                                             sted),
                                           primary_only=False)
            # sync_group forventer en dict (ellers kunne vi ha brukt
            # sequence/set)
            enhet_ansv = dict(izip(prim, repeat(1)))
            sync_group(kurs_id,
                       fields2key(enhet_id, "enhetsansvar"),
                       "Ansvarlige %s %s %s%s" % (emnekode, termk,
                                                  aar, enhet_suffix),
                       co.entity_account,
                       enhet_ansv)

            enhet_ansv_sek = dict(izip(sec, repeat(1)))
            sync_group(kurs_id,
                       fields2key(enhet_id, "enhetsansvar-sek"),
                       ("Ansvarlige %s %s %s%s (sekundærkonti)" %
                        (emnekode, termk, aar, enhet_suffix)),
                       co.entity_account,
                       enhet_ansv_sek)
            gname = mkgname(fields2key(enhet_id, "enhetsansvar"),
                            prefix='uio.no:fs:')
            gmem = {gname: 1,
                    "%s-sek" % gname: 1}
            netgr_navn = "g%s-0" % netgr_emne
            sync_group(auto_supergroup, netgr_navn,
                       "Ansvarlige %s %s %s%s" % (emnekode, termk, aar,
                                                  enhet_suffix),
                       co.entity_group,
                       gmem,
                       visible=True)
            add_spread_to_group(netgr_navn, co.spread_ifi_nis_ng)
            alle_ansv[netgr_navn] = 1
        #
        # Alle nåværende undervisningsmeldte samt nåværende+fremtidige
        # eksamensmeldte studenter.
        logger.debug(" student")
        primary, secondary = UndervEnhet[enhet_id]["students"]
        alle_stud = dict(izip(primary, repeat(1)))

        sync_group(kurs_id,
                   fields2key(enhet_id, "student"),
                   "Studenter %s %s %s%s" % (emnekode, termk,
                                             aar, enhet_suffix),
                   co.entity_account,
                   alle_stud,
                   # Dersom undenh skal eksporteres til fronter selv, så må
                   # også gruppen med studentene gjøre det.
                   auto_spread=UndervEnhet[enhet_id]["fronter_spreads"])
        if ifi_hack:
            alle_stud_sek = {}
            alle_aktkoder = {}
            for account_id in secondary:
                alle_stud_sek[int(account_id)] = 1
            gname = mkgname(fields2key(enhet_id, "student-sek"),
                            prefix='uio.no:fs:')
            sync_group(kurs_id,
                       gname,
                       ("Studenter %s %s %s%s (sekundærkonti)" %
                        (emnekode, termk, aar, enhet_suffix)),
                       co.entity_account,
                       alle_stud_sek)
            # Vi legger sekundærkontoene inn i sKURS, slik at alle
            # kontoene får privelegier knyttet til kurset.  Dette
            # innebærer at alle kontoene får e-post til
            # studenter.KURS, men bare primærkontoen får e-post til
            # studenter.KURS-GRUPPE.  Vi må kanskje revurdere dette
            # senere basert på tilbakemeldinger fra brukerene.
            #
            # TODO: ifi-l, ifi-prof, ifi-h, kullkoder,
            # ifi-mnm5infps-mel ifi-mnm2eld-mel ifi-mnm2infis
            # ifi-mnm5infps ifi-mnm2inf ifi-mnm2eld-sig
            alle_aktkoder[gname] = 1

        # Studenter som både 1) er undervisnings- eller eksamensmeldt,
        # og 2) er med i minst en undervisningsaktivitet, blir meldt
        # inn i dicten 'student_med_akt'.  Denne dicten kan så, sammen
        # med dicten 'alle_stud', brukes for å finne hvilke studenter
        # som er eksamens- eller undervisningsmeldt uten å være meldt
        # til noen aktiviteter.
        student_med_akt = {}

        for aktkode in UndervEnhet[enhet_id].get('aktivitet', {}):
            #
            # Ansvarlige for denne undervisningsaktiviteten.
            logger.debug(" aktivitetsansvar:%s" % aktkode)

            gname = mkgname(fields2key(enhet_id, "%s", aktkode),
                            prefix='uio.no:fs:')
            aktivitet = UndervEnhet[enhet_id]["aktivitet"][aktkode]
            sted = aktivitet["sted"]
            process_role(fields2key(enhet_id, aktkode),
                         gname,
                         role_mapping,
                         kurs_id,
                         "Ansvarlig (%s) %s %s %s%s %s" %
                         ("%s", emnekode, termk, aar, enhet_suffix,
                          aktivitet["aktivitetsnavn"]),
                         co.entity_account,
                         # Hvis aktiviteten skal til fronter, så må også de
                         # ansvarlige for aktiviteten det.
                         aktivitet["fronter_spreads"],
                         sted)

            if ifi_hack:
                akt_ansv = {}
                prim, sec = dbrows2account_ids(
                    extract_all_roles("%s:%s" % (enhet_id, aktkode),
                                      role_mapping, sted),
                    primary_only=False)
                akt_ansv = dict(izip(prim, repeat(1)))
                aktivitet = UndervEnhet[enhet_id]['aktivitet'][aktkode]
                gname = mkgname(fields2key(enhet_id, "aktivitetsansvar"),
                                prefix='uio.no:fs:')
                sync_group(kurs_id,
                           fields2key(gname, aktkode),
                           "Ansvarlige %s %s %s%s %s" % (
                               emnekode, termk, aar, enhet_suffix,
                               aktivitet["aktivitetsnavn"]),
                           co.entity_account,
                           akt_ansv)
                for account_id in sec:
                    akt_ansv[account_id] = 1

                # Sammenhengen mellom aktivitetskode og -navn er
                # uklar.  Hva folk forventer som navn er like vanskelig
                #
                # Noen eksempel:
                #   1   -> "Arbeidslivspedagogikk 2"
                #   3-1 -> "Gruppe 1"
                #   2-2 -> "Øvelser 102"
                #   1-1 -> "Forelesning"
                #
                # På Ifi forutsetter vi formen "<aktivitetstype> N",
                # og plukker derfor ut det andre ordet i strengen for
                # bruk i nettgruppenavnet brukerne vil se.
                #
                # Det kan hende en bedre heuristikk ville være å se
                # etter et tall i navnet og bruke dette, hvis ikke,
                # bruke hele navnet med blanke erstattet av
                # bindestreker.
                aktnavn = aktivitet["aktivitetsnavn"].lower().strip()
                m = re.match(r'\S+ (\d+)', aktnavn)
                if m:
                    aktnavn = m.group(1)
                else:
                    aktnavn = aktnavn.replace(" ", "-")
                    aktnavn = transliterate.for_posix(aktnavn)
                logger.debug("Aktivitetsnavn '%s' -> '%s'" %
                             (aktivitet["aktivitetsnavn"], aktnavn))
                sync_group(kurs_id,
                           "%s-sek:%s" % (gname, aktkode),
                           ("Ansvarlige %s %s %s%s %s (sekundærkonti)" %
                            (emnekode, termk, aar, enhet_suffix, aktnavn)),
                           co.entity_account,
                           akt_ansv)
                gmem = {fields2key(gname, aktkode): 1,
                        "%s-sek:%s" % (gname, aktkode): 1}
                netgr_navn = "g%s-%s" % (netgr_emne, aktnavn)
                sync_group(auto_supergroup,
                           netgr_navn,
                           "Ansvarlige %s-%s %s %s%s" % (emnekode, aktnavn,
                                                         termk, aar,
                                                         enhet_suffix),
                           co.entity_group,
                           gmem,
                           visible=True)
                # midlertidig
                sync_group(auto_supergroup,
                           netgr_navn,
                           "Ansvarlige %s-%s %s %s%s" % (emnekode, aktnavn,
                                                         termk, aar,
                                                         enhet_suffix),
                           co.entity_account,
                           empty,
                           visible=True)
                add_spread_to_group(netgr_navn, co.spread_ifi_nis_ng)
                alle_ansv[netgr_navn] = 1
                ifi_netgr_g[netgr_navn] = 1

            # Studenter meldt på denne undervisningsaktiviteten.
            logger.debug(" student:%s" % aktkode)
            aktivitet = UndervEnhet[enhet_id]['aktivitet'][aktkode]
            akt_stud = {}
            for account_id in aktivitet['students']:
                if account_id not in alle_stud:
                    account_name = account_id2uname(account_id)
                    logger.warn("Bruker %r er med i undaktivitet <%s>,"
                                " men ikke i undervisningsenhet <%s>",
                                account_name or account_id,
                                "%s:%s" % (enhet_id, aktkode),
                                enhet_id)
                akt_stud[account_id] = 1

            logger.debug("%d studenter ved undakt <%s> for undenh <%s>",
                         len(akt_stud), aktkode, enhet_id)
            student_med_akt.update(akt_stud)
            sync_group(kurs_id,
                       fields2key(enhet_id, "student", aktkode),
                       "Studenter %s %s %s%s %s" %
                       (emnekode, termk, aar, enhet_suffix,
                        aktivitet["aktivitetsnavn"]),
                       co.entity_account,
                       akt_stud,
                       # Hvis aktiviteten skal til fronter
                       # (jfr. status_eksport_lms), så må studentene på
                       # aktiviteten også eksporteres til fronter
                       auto_spread=aktivitet["fronter_spreads"])

            if ifi_hack:
                gname = mkgname(fields2key(enhet_id, "student", aktkode),
                                prefix='uio.no:fs:')
                gmem = {gname: 1}
                netgr_navn = "s%s-%s" % (netgr_emne, aktnavn)
                sync_group(auto_supergroup,
                           netgr_navn,
                           "Studenter %s-%s %s %s%s" % (emnekode, aktnavn,
                                                        termk, aar,
                                                        enhet_suffix),
                           co.entity_group,
                           gmem,
                           visible=True)
                # midlertidig
                sync_group(auto_supergroup,
                           netgr_navn,
                           "Studenter %s-%s %s %s%s" % (emnekode, aktnavn,
                                                        termk, aar,
                                                        enhet_suffix),
                           co.entity_account,
                           empty,
                           visible=True)
                add_spread_to_group(netgr_navn, co.spread_ifi_nis_ng)
                alle_aktkoder[netgr_navn] = 1

        # ferdig med alle aktiviteter, bare noen få hack igjen ...
        for account_id in student_med_akt.iterkeys():
            if account_id in alle_stud:
                # Ved å fjerne alle som er meldt til minst en
                # aktivitet, ender vi opp med en liste over de som
                # kun er meldt til eksamene.
                del alle_stud[account_id]
        if ifi_hack:
            gname = mkgname(fields2key(enhet_id, "student", "kuneksamen"),
                            prefix='uio.no:fs:')
            sync_group(kurs_id,
                       gname,
                       ("Studenter %s %s %s%s %s" %
                        (emnekode, termk, aar, enhet_suffix, "kun eksamen")),
                       co.entity_account,
                       alle_stud)
            gmem = {gname: 1}
            netgr_navn = "s%s-e" % netgr_emne
            sync_group(auto_supergroup,
                       netgr_navn,
                       "Studenter %s-e %s %s%s" % (emnekode, termk, aar,
                                                   enhet_suffix),
                       co.entity_group,
                       gmem,
                       visible=True)
            # midlertidig
            sync_group(auto_supergroup,
                       netgr_navn,
                       "Studenter %s-e %s %s%s" % (emnekode, termk, aar,
                                                   enhet_suffix),
                       co.entity_account,
                       empty,
                       visible=True)
            add_spread_to_group(netgr_navn, co.spread_ifi_nis_ng)
            alle_aktkoder[netgr_navn] = 1
            # alle studenter på kurset
            netgr_navn = "s%s" % netgr_emne
            sync_group(auto_supergroup,
                       netgr_navn,
                       "Studenter %s %s %s%s" % (emnekode, termk, aar,
                                                 enhet_suffix),
                       co.entity_group,
                       alle_aktkoder,
                       visible=True)
            # midlertidig
            sync_group(auto_supergroup,
                       netgr_navn,
                       "Studenter %s %s %s%s" % (emnekode, termk, aar,
                                                 enhet_suffix),
                       co.entity_account,
                       empty,
                       visible=True)
            add_spread_to_group(netgr_navn, co.spread_ifi_nis_ng)
            # alle gruppelærere og kursledelsen
            netgr_navn = "g%s" % netgr_emne
            sync_group(auto_supergroup,
                       netgr_navn,
                       "Ansvarlige %s %s %s%s" % (emnekode, termk, aar,
                                                  enhet_suffix),
                       co.entity_group,
                       alle_ansv,
                       visible=True)
            # midlertidig
            sync_group(auto_supergroup,
                       netgr_navn,
                       "Ansvarlige %s %s %s%s" % (emnekode, termk, aar,
                                                  enhet_suffix),
                       co.entity_account,
                       empty,
                       visible=True)
            add_spread_to_group(netgr_navn, co.spread_ifi_nis_ng)

    elif type == 'kull':
        stprog, terminkode, aar = type_id
        kull_id = UE2KursID("kull", stprog, terminkode, aar)
        logger.debug("Oppdaterer grupper for %s:", enhet_id)

        #
        # Alle studenter på kullet
        sync_group(kull_id,
                   fields2key(enhet_id, "student"),
                   "Studenter på kull %s, %s, %s" % (stprog, terminkode, aar),
                   co.entity_account,
                   UndervEnhet[enhet_id].get('students', {}),
                   auto_spread=UndervEnhet[enhet_id]["fronter_spreads"])

        # IVR 2007-08-17: 'Ansvarlige' for kullet: hver rolle får sin egen
        # gruppe.
        sted = UndervEnhet[enhet_id]["sted"]
        program = UndervEnhet[enhet_id]["stprog"]
        process_role(kull_id,
                     fields2key(kull_id, "%s"),
                     role_mapping,
                     kull_id,
                     "Ansvarlige (%s) på kull %s" % ("%s", kull_id),
                     co.entity_account,
                     UndervEnhet[enhet_id]["fronter_spreads"],
                     sted,
                     program)

    elif type == 'evu':
        kurskode, tidsrom = type_id
        kurs_id = UE2KursID("evu", kurskode, tidsrom)
        logger.debug("Oppdaterer grupper for %s: " % enhet_id)
        sted = UndervEnhet[enhet_id]["sted"]
        process_role(enhet_id,
                     fields2key(enhet_id, "%s"),
                     role_mapping,
                     kurs_id,
                     "Ansvarlige (%s) EVU-kurs %s, %s" % ("%s", kurskode,
                                                          tidsrom),
                     co.entity_account,
                     # Samme situasjon som med undenh
                     UndervEnhet[enhet_id]["fronter_spreads"],
                     sted)

        #
        # Alle påmeldte studenter
        logger.debug(" evuStudenter")
        evustud = UndervEnhet[fields2key("evu", kurskode, tidsrom)]['students']
        sync_group(kurs_id,
                   fields2key(enhet_id, "student"),
                   "Studenter EVU-kurs %s, %s" % (kurskode, tidsrom),
                   co.entity_account,
                   evustud,
                   auto_spread=UndervEnhet[enhet_id]["fronter_spreads"])

        for aktkode in UndervEnhet[enhet_id].get('aktivitet', {}).keys():
            aktivitet = UndervEnhet[enhet_id]['aktivitet'][aktkode]
            sted = aktivitet["sted"]
            process_role(fields2key(enhet_id, aktkode),
                         fields2key(enhet_id, "%s", aktkode),
                         role_mapping,
                         kurs_id,
                         "Ansvarlige (%s) EVU-kurs %s, %s: %s" %
                         ("%s", kurskode, tidsrom,
                          aktivitet["aktivitetsnavn"]),
                         co.entity_account,
                         # Samme situasjon som undakt
                         aktivitet["fronter_spreads"],
                         sted)

            # Studenter til denne kursaktiviteten
            logger.debug(" student:%s" % aktkode)
            evu_akt_stud = {}
            for account_id in aktivitet['students']:
                if account_id not in evustud:
                    account_name = account_id2uname(account_id)
                    logger.warn("Bruker %r er med i aktivitet <%s>,"
                                " men ikke i kurset <%s>.",
                                account_name or account_id,
                                "%s:%s" % (enhet_id, aktkode), enhet_id)
                evu_akt_stud[account_id] = 1
            sync_group(kurs_id,
                       fields2key(enhet_id, "student", aktkode),
                       "Studenter EVU-kurs %s, %s: %s" %
                       (kurskode, tidsrom, aktivitet["aktivitetsnavn"]),
                       co.entity_account,
                       evu_akt_stud,
                       auto_spread=aktivitet["fronter_spreads"])
    logger.debug(" done")
    if not dryrun:
        logger.debug("Commit changes")
        db.commit()


def populate_ifi_groups():
    sync_group(auto_supergroup, "ifi-g", "Alle gruppelærere for Ifi-kurs",
               co.entity_group, ifi_netgr_g, visible=True)
    add_spread_to_group("ifi-g", co.spread_ifi_nis_ng)
    sync_group(auto_supergroup, "lkurs", "Alle laveregradskurs ved Ifi",
               co.entity_group, ifi_netgr_lkurs, visible=True)
    add_spread_to_group("lkurs", co.spread_ifi_nis_ng)


def sync_group(affil, gname, descr, mtype, memb, visible=False, recurse=True,
               auto_spread=NotSet):
    """Update/create a fronter group with new information.

    Locate (and create if necessary) a group representing an entity (corridor,
    rom, etc.) in Fronter.

    @type affil: basestring
    @param affil:
      Parent for gname in the internal group structure (?)

    @type gname: basestring
    @param gname:
      Basis for constructing the group name. For invisible groups, it is
      prefixed with 'uio:fs'.

    @type descr: basestring
    @param descr:
      Description of the group to register in group_info in Cerebrum.

    @type mtype: A suitable constant object
    @param mtype:
      Constant describing member types in memb. Can be group or account

    @type memb: dict
    @param memb:
      Dictionary with member ids to add to gname.

    @type auto_spread: bool or NotSet
    @param auto_spread:
      auto_spread decides whether to adjust fronter spreads belonging to
      L{gname} automatically. Some groups receive and lose fronter spreads
      automatically (cf. eksport_status_lms from FS). Others are updated
      manually and should not be touched.

      NotSet means that the spread information should be left alone.
      False means that fronter spreads should be removed.
      True meands that fronter spreads should be added.
    """

    logger.debug("sync_group(%s; %s; %s; %s; %s; %s; %s); auto_spread=%s" %
                 (affil, gname, descr, mtype, memb.keys(), visible, recurse,
                  auto_spread is NotSet and "NotSet" or auto_spread))
    if mtype == co.entity_group:  # memb has group_name as keys
        members = {}
        for tmp_gname in memb.keys():
            grp = get_group(tmp_gname)
            members[int(grp.entity_id)] = 1
    else:  # memb has account_id as keys
        members = memb.copy()
    if visible:
        # visibility implies that the group name should be used as is.
        correct_visib = co.group_visibility_all
        if not affil == auto_supergroup:
            raise ValueError("All visible groups must be members of the "
                             "supergroup for automatic groups")
    else:
        gname = mkgname(gname, 'uio.no:fs:')
        correct_visib = co.group_visibility_none
        if (
                # level 0; $gname is the supergroup
                affil is None or
                # $gname is at level 1
                affil == fs_supergroup or
                # $gname is at level 2
                re.search(r'^(evu|kurs|kull):[^:]+$', affil, re.I)):
            # The aforementioned groups are for internal usage only;
            # they are used to control the hierarchy and export.
            gname = mkgname(gname)
            correct_visib = co.group_visibility_internal
    if affil is not None:
        AffiliatedGroups.setdefault(affil, {})[gname] = 1
    known_FS_groups[gname] = 1

    today = datetime.date.today()
    try:
        group = get_group(gname)
    except Errors.NotFoundError:
        logger.debug('Creating group with name %s', gname)
        group = Factory.get('Group')(db)
        group.clear()
<<<<<<< HEAD
        group.populate(
            creator_id=group_creator,
            visibility=correct_visib,
            name=gname,
            description=descr,
            group_type=co.group_type_lms,
        )
=======
        group.populate(group_creator, correct_visib, gname, description=descr)
        set_default_expire_date(fs_group_categorizer,
                                group,
                                gname,
                                today=today)
>>>>>>> 83d40863
        group.write_db()
    else:
        # If group already exists, update its information...
        if group.visibility != correct_visib:
            logger.fatal("Group <%s> has wrong visibility." % gname)

        if group.description != descr:
            group.description = descr
            group.write_db()

        grace = get_grace(fs_group_categorizer, gname)
        if should_postpone_expire_date(group, grace, today=today):
            group.expire_date = (
                    today +
                    datetime.timedelta(days=grace['high_limit'])
            )
            logger.debug('Postponing expire_date of group %s to %s',
                         gname,
                         group.expire_date)
            group.write_db()

        for row in group.search_members(group_id=group.entity_id,
                                        member_type=mtype,
                                        member_filter_expired=False):
            member = int(row["member_id"])
            # make sure to filter 'em out
            if member in members and member not in exclude['users']:
                del members[member]
            else:
                logger.debug("sync_group(): Deleting member %d" % member)
                group.remove_member(member)
                #
                # Supergroups will only contain groups that have been
                # automatically created by this script, hence it is
                # safe to automatically destroy groups that are no
                # longer member of their supergroup.
                if (mtype == co.entity_group and
                        correct_visib == co.group_visibility_internal and
                        member not in known_FS_groups):
                    # IVR 2009-02-25 TBD: It has been decided (by baardj, jazz
                    # and ivr) that deletion *cannot* be implemented until it
                    # is THOROUGHLY and precisely specified. Until such
                    # specification is forthcoming, no deletion should be
                    # performed (recursive or otherwise).
                    # destroy_group(member, recurse=recurse)
                    pass

    for member in members.keys():
        # We don't wanna add some users
        if member not in exclude['users']:
            group.add_member(member)

    # Finally fixup fronter spreads, if we have to.
    if auto_spread is not NotSet:
        logger.debug("Group %s changes fronter spreads", gname)
        if auto_spread:
            add_spread_to_group(gname, co.spread_fronter_dotcom)
        else:
            remove_spread_from_group(gname, co.spread_fronter_dotcom)
    else:
        logger.debug("Spreads for group %s are unchanged", gname)


def destroy_group(gname, max_recurse=2, recurse=True):
    gr = get_group(gname)
    # if recurse:
    #     # 2004-07-01: Deletion of groups has been disabled until we've
    #     # managed to come up with a deletion process that can be
    #     # committed at multiple checkpoints, rather than having to
    #     # wait with commit until we're completely done.
    #     logger.debug("destroy_group(%s/%d, %d) [DISABLED]"
    #                  % (gr.group_name, gr.entity_id, max_recurse))
    #     return
    logger.debug("destroy_group(%s/%d, %d) [After get_group]"
                 % (gr.group_name, gr.entity_id, max_recurse))
    if recurse and max_recurse < 0:
        logger.fatal("destroy_group(%s): Recursion too deep" % gr.group_name)
        sys.exit(3)

    if gr.get_extensions():
        logger.fatal("destroy_group(%s): Group is %r",
                     gr.group_name, gr.get_extensions())
        sys.exit(4)

    # If this group is a member of other groups, remove those
    # memberships.
    for r in gr.search(member_id=gr.entity_id, indirect_members=False):
        parent = get_group(r['group_id'])
        logger.info("removing %s from group %s" % (gr.group_name,
                                                   parent.group_name))
        parent.remove_member(gr.entity_id)

    # If a e-mail target is of type multi and has this group as its
    # destination, delete the e-mail target and any associated
    # addresses.  There can only be one target per group.
    et = Email.EmailTarget(db)
    try:
        et.find_by_email_target_attrs(target_type=co.email_target_multi,
                                      target_entity_id=gr.entity_id)
    except Errors.NotFoundError:
        pass
    else:
        logger.debug("found email target referencing %s" % gr.group_name)
        ea = Email.EmailAddress(db)
        for r in et.get_addresses():
            ea.clear()
            ea.find(r['address_id'])
            logger.debug("deleting address %s@%s" %
                         (r['local_part'], r['domain']))
            ea.delete()
        et.delete()
    # Fetch group's members
    gr_members = gr.search_members(group_id=gr.entity_id,
                                   member_type=co.entity_group,
                                   member_filter_expired=False)
    logger.debug("destroy_group() subgroups: %r" % (gr_members,))
    # Remove any spreads the group has
    for row in gr.get_spread():
        gr.delete_spread(row['spread'])
    # Remove any references to the group as an authorization target.
    aot = BofhdAuthOpTarget(db)
    ar = BofhdAuthRole(db)
    for r in aot.list(entity_id=gr.entity_id, target_type="group"):
        aot.clear()
        aot.find(r['op_target_id'])
        # We remove all auth_role entries first so that there are no
        # references to this op_target_id, just in case someone adds a
        # foreign key constraint later.
        for role in ar.list(op_target_id=r["op_target_id"]):
            ar.revoke_auth(role['entity_id'], role['op_set_id'],
                           r['op_target_id'])
        aot.delete()
    # Remove any authorization roles the group posesses.
    for r in ar.list(entity_ids=[gr.entity_id]):
        ar.revoke_auth(gr.entity_id, r['op_set_id'], r['op_target_id'])
        # Also remove targets if this was the last reference from
        # auth_role.
        remaining = ar.list(op_target_id=r['op_target_id'])
        if len(remaining) == 0:
            aot.clear()
            aot.find(r['op_target_id'])
            aot.delete()
    # Delete the parent group (which implicitly removes all membership
    # entries representing direct members of the parent group)
    gr.delete()
    # Destroy any subgroups (down to level max_recurse).  This needs
    # to be done after the parent group has been deleted, in order for
    # the subgroups not to be members of the parent anymore.
    if recurse:
        for subg in gr_members:
            destroy_group(int(subg["member_id"]), max_recurse - 1)


def add_spread_to_group(group, spread):
    gr = get_group(group)
    if not gr.has_spread(spread):
        gr.add_spread(spread)
        logger.debug("Adding spread %s to %s" % (spread, group))


def remove_spread_from_group(group, spread):
    gr = get_group(group)
    if gr.has_spread(spread):
        gr.delete_spread(spread)
        logger.debug("Removing spread %s from %s" % (spread, group))


def get_group(id):
    gr = Factory.get('Group')(db)
    if isinstance(id, basestring):
        gr.find_by_name(id)
    else:
        gr.find(id)
    return gr


def get_account(name):
    ac = Factory.get('Account')(db)
    ac.find_by_name(name)
    return ac


def mkgname(id, prefix='internal:'):
    if id.startswith(prefix):
        return id.lower()
    return (prefix + id).lower()


def parse_xml_roles(fname):
    """Parse a files with FS roles and return a dict structured thus::

      map = { K1 : D1={ X1: [ S_1, S_2, ... S_k ],
                        X2: [ ... ], },
              ...
              Kn : Dn={ X1: [ S_1, ..., S_kn ], }

    ... where each K_i is a key falling into one of these 7 categories:
    undakt, undenh, kursakt, evu, kull, sted and stprog; each key K_i
    identifies an instance of undakt/undenh/kursakt/evu/kull.

    Each D_i is (again) a dictionary mapping specific roles (X_i being the
    keys 'ADMIN', 'DLO', and so on) to sequences of S_i; and each S_i is
    a mapping structured thus::

      map2 = { 'fodselsdato' : ...,
               'personnr'    : ..., }

    S_i are an attempt to mimic db_rows (output from this function is used
    elsewhere where such keys are required).

    This structure is pretty complicated, but we need to hold *all* roles in
    memory while processing fronter groups (a sequential scan of the file for
    each undenh/undakt/etc. is out of the question).
    """

    detailed_roles = dict()
    stats = {'elem': 0}

    def element_to_role(element, data):
        stats['elem'] += 1
        kind = data[roles_xml_parser.target_key]
        if len(kind) > 1:
            logger.warn("role[%d]: cannot decide on role kind for: %r",
                        stats['elem'], kind)
            return
        kind = kind[0]

        # IVR 2007-11-08 ivr, jazz and baardj agreed that "timeplan"-roles
        # have to be treated the same as undakt roles when it comes to
        # fronter.
        if kind in ("undakt", "undenh", "timeplan",):
            key = ("kurs",
                   data["institusjonsnr"],
                   data["emnekode"],
                   data["versjonskode"],
                   data["terminkode"],
                   data["arstall"],
                   data["terminnr"])
            if kind in ("undakt", "timeplan"):
                key = key + (data["aktivitetkode"],)
        elif kind in ("kursakt", "evu"):
            key = ("evu",
                   data["etterutdkurskode"],
                   data["kurstidsangivelsekode"])
            if kind == "kursakt":
                key = key + (data["aktivitetkode"],)
        elif kind in ("kull",):
            key = ("kull",
                   data["studieprogramkode"],
                   data["terminkode"],
                   data["arstall"])
        elif kind in ("sted",):
            key = ("sted", make_sko(data))
            logger.debug("role[%d]: recursive role (%s): %r -> %r",
                         stats['elem'],
                         data["rollekode"] in recursive_roles and
                         "used" or "ignored",
                         key, data["rollekode"])
            if data["rollekode"] not in recursive_roles:
                return
        elif kind in ("stprog",):
            key = ("stprog", data["studieprogramkode"])
            logger.debug("role[%d]: recursive role (%s): %r -> %r",
                         stats['elem'],
                         data["rollekode"] in recursive_roles and
                         "used" or "ignored",
                         key, data["rollekode"])
            if data["rollekode"] not in recursive_roles:
                return
        else:
            logger.warn("role[%d]: wrong role entry, kind=%r, fodselsdato=%r",
                        stats['elem'], kind, data["fodselsdato"])
            return

        key = fields2key(*key)
        if data["rollekode"] in valid_roles:
            logger.debug("role[%d]: role=%r, unit=%r, fodselsdato=%r given",
                         stats['elem'], data["rollekode"], key,
                         data["fodselsdato"])
            detailed_roles.setdefault(key, dict()).setdefault(
                data["rollekode"], list()).append({
                    "fodselsdato": int(data["fodselsdato"]),
                    "personnr": int(data["personnr"]),
                })
        else:
            logger.debug("role[%d]: role=%r, unit=%r, fodselsdato=%r is not "
                         "recognized and will be ignored",
                         stats['elem'], data["rollekode"], key,
                         data["fodselsdato"])

    logger.info("Parsing role file %s", fname)
    roles_xml_parser(fname, element_to_role)
    logger.info("Parsing roles complete")

    return detailed_roles


DEFAULT_COMMIT = True


def readable_file_type(filename):
    if not os.path.isfile(filename):
        raise ValueError("No file %r" % (filename, ))
    if not os.access(filename, os.R_OK):
        raise ValueError("Unable to read %r" % (filename, ))
    return filename


def main(inargs=None):
    global fs, db, co, emne_versjon, emne_termnr, account_id2fnr
    global fnr2account_id, fnr2stud_account_id, AffiliatedGroups
    global known_FS_groups, fs_supergroup, auto_supergroup
    global group_creator, UndervEnhet
    global ifi_netgr_g, ifi_netgr_lkurs, dryrun
    global fs_group_categorizer

    # TODO: This shouldn't be need anymore?
    # Upper/lowercasing of Norwegian letters.
    locale.setlocale(locale.LC_CTYPE, ('en_US', 'iso88591'))
    parser = argparse.ArgumentParser()

    db_commit = parser.add_argument_group('Database')
    commit_mutex = db_commit.add_mutually_exclusive_group()
    commit_mutex.add_argument(
        '--dryrun',
        dest='commit',
        action='store_false',
        help='Run in dryrun mode' + ('' if DEFAULT_COMMIT else ' (default)'))
    commit_mutex.add_argument(
        '--commit',
        dest='commit',
        action='store_true',
        help='Commit changes to the database' + ('' if not DEFAULT_COMMIT
                                                 else ' (default)'))
    commit_mutex.set_defaults(commit=DEFAULT_COMMIT)

    Cerebrum.logutils.options.install_subparser(parser)

    # TODO: Require all these? I *think* they are required...
    fs_files = parser.add_argument_group('Files',
                                         'XML data files from import_FS')
    fs_files.add_argument(
        '--role-file',
        type=readable_file_type,
        help='Roller',
        metavar='FILE')
    fs_files.add_argument(
        '--undenh-file',
        type=readable_file_type,
        help='Undervisningsenheter',
        metavar='FILE')
    fs_files.add_argument(
        '--undakt-file',
        type=readable_file_type,
        help='Undervisningsaktiviteter',
        metavar='FILE')
    fs_files.add_argument(
        '--evu-file',
        type=readable_file_type,
        help='EVU-kurs',
        metavar='FILE')
    fs_files.add_argument(
        '--kursakt-file',
        type=readable_file_type,
        help='EVU-kursaktiviteter',
        metavar='FILE')
    fs_files.add_argument(
        '--kull-file',
        type=readable_file_type,
        help='Kull',
        metavar='FILE')
    fs_files.add_argument(
        '--edu-file',
        type=readable_file_type,
        help='edu_info?',
        metavar='FILE')

    args = parser.parse_args(inargs)

    Cerebrum.logutils.autoconf('cronjob', args)

    logger.info('Start of script %s', parser.prog)
    logger.debug("args: %r", args)

    #
    # Initialize globals
    #
    db = Factory.get('Database')()
    db.cl_init(change_program='CF_gen_groups')
    co = Factory.get('Constants')(db)
    fs_group_categorizer = FsGroupCategorizer()

    dryrun = not args.commit

    emne_versjon = {}
    emne_termnr = {}
    account_id2fnr = {}
    # Both fnr2account_id and fnr2stud_account_id are keyed by fnr and
    # have an array of every account ID's of that person sorted by
    # priority as their value, but in fnr2stud_account_id the accounts
    # with affiliation STUDENT will appear before other affiliations.
    fnr2stud_account_id = {}
    fnr2account_id = {}
    AffiliatedGroups = {}
    known_FS_groups = {}
    UndervEnhet = {}
    # these keep state across calls to populate_enhet_groups()
    ifi_netgr_g = {}
    ifi_netgr_lkurs = {}

    # Contains the tree of FS-groups.
    fs_supergroup = "{supergroup}"
    # Contains groups that refer to the groups above. Flat structure.
    auto_supergroup = "{autogroup}"
    group_creator = get_account(cereconf.INITIAL_ACCOUNTNAME).entity_id

    process_kursdata(
        args.role_file,
        args.undenh_file,
        args.undakt_file,
        args.evu_file,
        args.kursakt_file,
        args.kull_file,
        args.edu_file)

    if args.commit:
        logger.info("Committing all changes...")
        db.commit()
    else:
        logger.info("Dry run. Rolling back all changes...")
        db.rollback()

    logger.info('Done with script %s', parser.prog)


if __name__ == '__main__':
    main()<|MERGE_RESOLUTION|>--- conflicted
+++ resolved
@@ -1423,7 +1423,6 @@
         logger.debug('Creating group with name %s', gname)
         group = Factory.get('Group')(db)
         group.clear()
-<<<<<<< HEAD
         group.populate(
             creator_id=group_creator,
             visibility=correct_visib,
@@ -1431,13 +1430,10 @@
             description=descr,
             group_type=co.group_type_lms,
         )
-=======
-        group.populate(group_creator, correct_visib, gname, description=descr)
         set_default_expire_date(fs_group_categorizer,
                                 group,
                                 gname,
                                 today=today)
->>>>>>> 83d40863
         group.write_db()
     else:
         # If group already exists, update its information...
