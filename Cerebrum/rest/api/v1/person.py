--- conflicted
+++ resolved
@@ -422,7 +422,6 @@
         return data
 
 
-<<<<<<< HEAD
 @api.route('/<int:id>/groups')
 @api.doc(params={'id': 'Person entity ID'})
 class PersonGroupListResource(Resource):
@@ -466,11 +465,11 @@
             })
             groups.append(group)
         return groups
-=======
+
+
 #
 # Resource <persons>/<person-id>/otp/<policy>
 #
->>>>>>> 0173c38a
 
 
 @api.route('/<int:id>/otp/default', endpoint='person-otp-secret')
