--- conflicted
+++ resolved
@@ -316,12 +316,7 @@
                     x = x.split('@')
                     info = self.ut.get_email_domain_info(
                         email_domain_name=x[1])
-<<<<<<< HEAD
                     mod_ev['change_params'] = {'dom_id': info['id'], 'lp': x[0]}
-=======
-                    mod_ev['change_params'] = json.dumps(
-                        {'dom_id': info['id'], 'lp': x[0]})
->>>>>>> bd9a0fcc
                     etid, tra, sh, hq, sq = self.ut.get_email_target_info(
                         target_entity=event['subject_entity'])
                     mod_ev['subject_entity'] = etid
@@ -341,16 +336,10 @@
                 self.logger.warn('eid:%d: Could not set quota on %s: %s',
                                  event['event_id'], uname, e)
                 # Log an event for setting the quota if it fails
-<<<<<<< HEAD
                 mod_ev = {
                     'dest_entity': None,
                     'subject_entity': et_eid,
                     'change_params': {'soft': sq, 'hard': hq}}
-=======
-                mod_ev = {'dest_entity': None, 'subject_entity': et_eid}
-                mod_ev['change_params'] = json.dumps(
-                    {'soft': sq, 'hard': hq})
->>>>>>> bd9a0fcc
                 self.ut.log_event(mod_ev, 'email_quota:add_quota')
 
             # Generate events for addition of the account into the groups the
@@ -388,11 +377,7 @@
                               'enable': 'T'}
                     faux_event = {'subject_entity': etid,
                                   'dest_entity': etid,
-<<<<<<< HEAD
                                   'change_params': params}
-=======
-                                  'change_params': json.dumps(params)}
->>>>>>> bd9a0fcc
 
                     self.logger.debug1(
                         'eid:%d: Creating event: Set forward %s on %s',
@@ -405,12 +390,7 @@
 
                     rcpt = {'subject_entity': tid,
                             'dest_entity': None,
-<<<<<<< HEAD
                             'change_params': {'enabled': True}}
-=======
-                            'change_params': json.dumps(
-                                {'enabled': True})}
->>>>>>> bd9a0fcc
                     self.ut.log_event_receipt(rcpt, 'exchange:local_delivery')
 
                     self.logger.info(
@@ -431,12 +411,7 @@
                         target_entity=aid)
                     faux_event = {'subject_entity': etid,
                                   'dest_entity': None,
-<<<<<<< HEAD
                                   'change_params': {'enabled': True}}
-=======
-                                  'change_params': json.dumps(
-                                      {'enabled': True})}
->>>>>>> bd9a0fcc
                     self.ut.log_event(
                         faux_event, 'email_forward:local_delivery')
 
@@ -697,11 +672,7 @@
         for aid, _ in accounts:
             recpt = {'subject_entity': aid,
                      'dest_entity': None,
-<<<<<<< HEAD
                      'change_params':
-=======
-                     'change_params': json.dumps(
->>>>>>> bd9a0fcc
                          {'visible': (aid == primary_account_id and
                                       not hidden_from_address_book)}}
             self.ut.log_event_receipt(recpt, 'exchange:per_e_reserv')
@@ -762,11 +733,7 @@
         for aid, _ in accounts:
             rcpt = {'subject_entity': aid,
                     'dest_entity': None,
-<<<<<<< HEAD
                     'change_params':
-=======
-                    'change_params': json.dumps(
->>>>>>> bd9a0fcc
                         {'visible': (aid == new_primary_id and
                                      not is_reserved)}}
             self.ut.log_event_receipt(rcpt, 'exchange:per_e_reserv')
@@ -891,12 +858,7 @@
 
         rcpt = {'subject_entity': tid,
                 'dest_entity': None,
-<<<<<<< HEAD
                 'change_params': {'enabled': params['enabled']}}
-=======
-                'change_params': json.dumps(
-                    {'enabled': params['enabled']})}
->>>>>>> bd9a0fcc
         self.ut.log_event_receipt(rcpt, 'exchange:local_delivery')
 
 
@@ -1221,13 +1183,8 @@
                         x = x.split('@')
                         info = self.ut.get_email_domain_info(
                             email_domain_name=x[1])
-<<<<<<< HEAD
                         ev_mod['change_params'] = {'dom_id': info['id'],
                                                    'lp': x[0]}
-=======
-                        ev_mod['change_params'] = json.dumps(
-                            {'dom_id': info['id'], 'lp': x[0]})
->>>>>>> bd9a0fcc
                         self.ut.log_event(ev_mod, 'email_address:add_address')
 
                 # Set hidden
@@ -1243,12 +1200,7 @@
                         'eid:%d: Can\'t set visibility for %s: %s' %
                         (event['event_id'], gname, e))
                     ev_mod = event.copy()
-<<<<<<< HEAD
                     ev_mod['change_params'] = {'hidden': data['hidden']}
-=======
-                    ev_mod['change_params'] = json.dumps(
-                        {'hidden': data['hidden']})
->>>>>>> bd9a0fcc
                     self.ut.log_event(ev_mod, 'dlgroup:modhidden')
 
             # Set manager
@@ -1264,12 +1216,7 @@
                     'eid:%d: Can\'t set manager of %s to %s: %s' %
                     (event['event_id'], gname, mngdby_address, e))
                 ev_mod = event.copy()
-<<<<<<< HEAD
                 ev_mod['change_params'] = {'manby': mngdby_address}
-=======
-                ev_mod['change_params'] = json.dumps(
-                    {'manby': mngdby_address})
->>>>>>> bd9a0fcc
                 self.ut.log_event(ev_mod, 'dlgroup:modmanby')
             tmp_fail = False
             # Set displayname
