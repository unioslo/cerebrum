--- conflicted
+++ resolved
@@ -572,14 +572,7 @@
                     cereconf.EXCHANGE_DEFAULT_ADDRESS_PLACEHOLDER)
                 et.find_by_target_entity(self.entity_id)
             except Errors.NotFoundError:
-<<<<<<< HEAD
                 return
-=======
-                et.populate(self.const.email_target_account,
-                            self.entity_id,
-                            self.const.entity_account)
-                et.write_db()
->>>>>>> c032fe08
             else:
                 try:
                     ea.find_by_local_part_and_domain(self.account_name,
