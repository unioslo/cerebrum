#!/usr/bin/env python
# -*- coding: utf-8 -*-
#
# Copyright 2015-2018 University of Oslo, Norway
#
# This file is part of Cerebrum.
#
# Cerebrum is free software; you can redistribute it and/or modify it
# under the terms of the GNU General Public License as published by
# the Free Software Foundation; either version 2 of the License, or
# (at your option) any later version.
#
# Cerebrum is distributed in the hope that it will be useful, but
# WITHOUT ANY WARRANTY; without even the implied warranty of
# MERCHANTABILITY or FITNESS FOR A PARTICULAR PURPOSE.  See the GNU
# General Public License for more details.
#
# You should have received a copy of the GNU General Public License
# along with Cerebrum; if not, write to the Free Software Foundation,
# Inc., 59 Temple Place, Suite 330, Boston, MA 02111-1307, USA.
""" This module contains a consumer for Cerebrum events. """
<<<<<<< HEAD

from __future__ import unicode_literals, absolute_import

import pickle
=======
from __future__ import unicode_literals

import Cerebrum.utils.json as json

from six import text_type
>>>>>>> bd9a0fcc

from six import text_type

from Cerebrum.modules.event.errors import EntityTypeError
from Cerebrum.modules.event.errors import UnrelatedEvent
from Cerebrum.modules.event.errors import EventExecutionException
from Cerebrum.modules.event.errors import EventHandlerNotImplemented
from Cerebrum.modules.event.mapping import EventMap
from Cerebrum.modules.event import evhandlers
from Cerebrum.utils.funcwrap import memoize

from .client import CIMClient

from Cerebrum.Errors import NotFoundError
from Cerebrum.Utils import Factory, dyn_import


class CimConsumer(evhandlers.EventLogConsumer):
    """ Event listener and handler for CIM. """

    event_map = EventMap()

    def __init__(self, cim_config, cim_mock=False, **kwargs):
        self._config = cim_config
        self._mock = cim_mock
        super(CimConsumer, self).__init__(**kwargs)

    def handle_event(self, event):
        """ Call the appropriate handlers.

        :param event:
            The event to process.
        """
        key = text_type(self.get_event_code(event))
        self.logger.debug3('Got event key %r', key)

        try:
            event_handlers = self.event_map.get_callbacks(key)
        except EventHandlerNotImplemented:
            self.logger.info('No event handlers for event key %r', key)
            return

        for callback in event_handlers:
            try:
                callback(self, key, event)
            except (EntityTypeError, UnrelatedEvent) as e:
                self.logger.debug3(
                    'Callback %r failed for event %r (%r): %s',
                    callback, key, event, e)

    @property
    @memoize
    def datasource(self):
        mod, name = self._config.datasource.datasource_class.split('/')
        mod = dyn_import(mod)
        cls = getattr(mod, name)
        return cls(db=self.db,
                   config=self._config.datasource,
                   logger=self.logger)

    @property
    @memoize
    def client(self):
        if self._mock:
            class _mock_cim_client(object):
                def __getattribute__(s, n):
                    def _log(*a, **kw):
                        self.logger.info('MOCK: %s(%r, %r)', n, a, kw)
                    return _log
            return _mock_cim_client()
        return CIMClient(config=self._config.client,
                         logger=self.logger)

    def update_user(self, key, event, person_id):
        self.logger.info(
            "eid:{} {}: "
            "Fetching data and updating user for person_id:{}".format(
                event['event_id'], key, person_id))
        userdata = self.datasource.get_person_data(person_id)
        if userdata is None:
            self.logger.warning(
                "eid:{}: {}: "
                "Failed to gather data for person_id:{}, skipping".format(
                    event['event_id'],
                    key,
                    person_id))
            raise UnrelatedEvent
        if not self.client.update_user(userdata):
            self.logger.error(
                "eid:{}: {}: "
                "Failed to add/update user account:{!r} person_id:{}".format(
                    event['event_id'],
                    key,
                    userdata.get('username'),
                    person_id))
            raise EventExecutionException
        return True

    def delete_user(self, key, event, username):
        self.logger.info(
            "eid:{}: {}: Deleting user {!r}".format(
                event['event_id'], key, username))
        if not self.client.delete_user(username):
            self.logger.error(
                "eid:{}: {}: "
                "Could not delete user {!r}".format(
                    event['event_id'], key, username))
            raise EventExecutionException
        return True

    def delete_users_for_person(self, key, event, person_id,
                                except_account_id):
        ac = Factory.get('Account')(self.db)
        all_accounts = [x['account_id'] for x in
                        ac.search(owner_id=person_id,
                                  expire_start=None)]
        to_delete = [a for a in all_accounts if a != except_account_id]
        for account_id in to_delete:
            ac.clear()
            ac.find(account_id)
            self.delete_user(key, event, ac.account_name)
        return True

    @event_map(
        'e_account:create',
        'e_account:mod',
        'e_account:password')
    def account_change(self, key, event):
<<<<<<< HEAD
        """ Account change - update CIM. """
=======
        """ Account change """
>>>>>>> bd9a0fcc
        pe = Factory.get('Person')(self.db)
        ac = Factory.get('Account')(self.db)

        ac.find(event['subject_entity'])
        if ac.owner_type != self.co.entity_person:
            raise UnrelatedEvent

        pe.find(ac.owner_id)
        if not self.datasource.is_eligible(pe.entity_id):
            return UnrelatedEvent

        self.update_user(key, event, pe.entity_id)

    @event_map(
        'ac_type:add',
        'ac_type:mod',
        'ac_type:del')
    def account_pri_change(self, key, event):
<<<<<<< HEAD
        """ Account priority change! """
=======
        """ Account priority change """
>>>>>>> bd9a0fcc
        pe = Factory.get('Person')(self.db)
        ac = Factory.get('Account')(self.db)

        ac.find(event['subject_entity'])
        if ac.owner_type != self.co.entity_person:
            raise UnrelatedEvent

        pe.find(ac.owner_id)
        new_primary = None

        if self.datasource.is_eligible(pe.entity_id):
            new_primary = pe.get_primary_account()
            # Make sure the current primary account exists
            if new_primary:
                self.update_user(key, event, pe.entity_id)

        # Delete all other accounts
        self.delete_users_for_person(key, event, pe.entity_id,
                                     except_account_id=new_primary)

    @event_map(
        'person:create',
        'person:update')
    def person_change(self, key, event):
<<<<<<< HEAD
        """ Person change. """
=======
        """ Person change """
>>>>>>> bd9a0fcc
        pe = Factory.get('Person')(self.db)
        try:
            pe.find(event['subject_entity'])
        except NotFoundError:
            raise UnrelatedEvent
        if not self.datasource.is_eligible(pe.entity_id):
            return UnrelatedEvent
        self.update_user(key, event, pe.entity_id)

    @event_map(
        'person:name_del',
        'person:name_add',
        'person:name_mod')
    def person_name_change(self, key, event):
<<<<<<< HEAD
        """ Person name change. """
=======
        """ Person name change """
>>>>>>> bd9a0fcc
        pe = Factory.get('Person')(self.db)
        try:
            pe.find(event['subject_entity'])
        except NotFoundError:
            raise UnrelatedEvent
        if not self.datasource.is_eligible(pe.entity_id):
            return UnrelatedEvent
        self.update_user(key, event, pe.entity_id)

    @event_map(
        'entity_cinfo:add',
        'entity_cinfo:del')
    def entity_cinfo_change(self, key, event):
<<<<<<< HEAD
        """ Person contact info change. """
=======
        """ Person contact info change """
>>>>>>> bd9a0fcc
        pe = Factory.get('Person')(self.db)
        try:
            pe.find(event['subject_entity'])
        except NotFoundError:
            raise UnrelatedEvent

        if not self.datasource.is_eligible(pe.entity_id):
            return UnrelatedEvent
        self.update_user(key, event, pe.entity_id)

    @event_map(
        'spread:add',
        'spread:delete')
    def spread_change(self, key, event):
<<<<<<< HEAD
        """ Spread change. """
        change_params = pickle.loads(event['change_params'])
=======
        """ Spread change """
        change_params = json.loads(event['change_params'])
>>>>>>> bd9a0fcc
        if change_params.get('spread', 0) != int(self.datasource.spread):
            raise UnrelatedEvent

        pe = Factory.get('Person')(self.db)
        try:
            pe.find(event['subject_entity'])
        except NotFoundError:
            raise UnrelatedEvent

        primary = None
        if self.datasource.is_eligible(pe.entity_id):
            primary = pe.get_primary_account()
            # Make sure the current primary account exists
            if primary:
                self.update_user(key, event, pe.entity_id)

        # Delete all other accounts
        self.delete_users_for_person(key, event, pe.entity_id,
                                     except_account_id=primary)

    @event_map(
        'person:aff_add',
        'person:aff_mod',
        'person:aff_del',
        'person:aff_src_add',
        'person:aff_src_mod',
        'person:aff_src_del')
    def person_aff_change(self, key, event):
        """ Person aff change. """
        pe = Factory.get('Person')(self.db)
        try:
            pe.find(event['subject_entity'])
        except NotFoundError:
            raise UnrelatedEvent
        new_primary = None

        if self.datasource.is_eligible(pe.entity_id):
            new_primary = pe.get_primary_account()
            # Make sure the current primary account exists
            if new_primary:
                self.update_user(key, event, pe.entity_id)

        # Delete all other accounts
        self.delete_users_for_person(key, event, pe.entity_id,
                                     except_account_id=new_primary)<|MERGE_RESOLUTION|>--- conflicted
+++ resolved
@@ -19,18 +19,10 @@
 # along with Cerebrum; if not, write to the Free Software Foundation,
 # Inc., 59 Temple Place, Suite 330, Boston, MA 02111-1307, USA.
 """ This module contains a consumer for Cerebrum events. """
-<<<<<<< HEAD
 
 from __future__ import unicode_literals, absolute_import
 
-import pickle
-=======
-from __future__ import unicode_literals
-
 import Cerebrum.utils.json as json
-
-from six import text_type
->>>>>>> bd9a0fcc
 
 from six import text_type
 
@@ -159,11 +151,7 @@
         'e_account:mod',
         'e_account:password')
     def account_change(self, key, event):
-<<<<<<< HEAD
-        """ Account change - update CIM. """
-=======
         """ Account change """
->>>>>>> bd9a0fcc
         pe = Factory.get('Person')(self.db)
         ac = Factory.get('Account')(self.db)
 
@@ -182,11 +170,7 @@
         'ac_type:mod',
         'ac_type:del')
     def account_pri_change(self, key, event):
-<<<<<<< HEAD
-        """ Account priority change! """
-=======
         """ Account priority change """
->>>>>>> bd9a0fcc
         pe = Factory.get('Person')(self.db)
         ac = Factory.get('Account')(self.db)
 
@@ -211,11 +195,7 @@
         'person:create',
         'person:update')
     def person_change(self, key, event):
-<<<<<<< HEAD
-        """ Person change. """
-=======
         """ Person change """
->>>>>>> bd9a0fcc
         pe = Factory.get('Person')(self.db)
         try:
             pe.find(event['subject_entity'])
@@ -230,11 +210,7 @@
         'person:name_add',
         'person:name_mod')
     def person_name_change(self, key, event):
-<<<<<<< HEAD
-        """ Person name change. """
-=======
         """ Person name change """
->>>>>>> bd9a0fcc
         pe = Factory.get('Person')(self.db)
         try:
             pe.find(event['subject_entity'])
@@ -248,11 +224,7 @@
         'entity_cinfo:add',
         'entity_cinfo:del')
     def entity_cinfo_change(self, key, event):
-<<<<<<< HEAD
-        """ Person contact info change. """
-=======
         """ Person contact info change """
->>>>>>> bd9a0fcc
         pe = Factory.get('Person')(self.db)
         try:
             pe.find(event['subject_entity'])
@@ -267,13 +239,8 @@
         'spread:add',
         'spread:delete')
     def spread_change(self, key, event):
-<<<<<<< HEAD
-        """ Spread change. """
-        change_params = pickle.loads(event['change_params'])
-=======
         """ Spread change """
         change_params = json.loads(event['change_params'])
->>>>>>> bd9a0fcc
         if change_params.get('spread', 0) != int(self.datasource.spread):
             raise UnrelatedEvent
 
