--- conflicted
+++ resolved
@@ -249,13 +249,6 @@
             where = "dns_owner_id IS NULL"
         else:
             where = "dns_owner_id=:dns_owner_id"
-<<<<<<< HEAD
-        self.execute("""
-        DELETE FROM [:table schema=cerebrum name=dns_override_reversemap_ipv6]
-        WHERE ipv6_number_id=:ipv6_number_id AND %s""" % where,
-                     locals())
-        self._db.log_change(ipv6_number_id, self.clconst.ipv6_number_del,
-=======
         exists_stmt = """
           SELECT EXISTS (
             SELECT 1
@@ -271,7 +264,6 @@
         self.execute(delete_stmt, locals())
         self._db.log_change(ipv6_number_id,
                             self.clconst.ipv6_number_del,
->>>>>>> 86d460d8
                             dns_owner_id)
 
     def update_reverse_override(self, ipv6_number_id, dns_owner_id):
