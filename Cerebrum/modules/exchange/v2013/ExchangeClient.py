#! /usr/bin/env python
# -*- coding: utf-8 -*-
#
# Copyright 2013-2015 University of Oslo, Norway
#
# This file is part of Cerebrum.
#
# Cerebrum is free software; you can redistribute it and/or modify it
# under the terms of the GNU General Public License as published by
# the Free Software Foundation; either version 2 of the License, or
# (at your option) any later version.
#
# Cerebrum is distributed in the hope that it will be useful, but
# WITHOUT ANY WARRANTY; without even the implied warranty of
# MERCHANTABILITY or FITNESS FOR A PARTICULAR PURPOSE.  See the GNU
# General Public License for more details.
#
# You should have received a copy of the GNU General Public License
# along with Cerebrum; if not, write to the Free Software Foundation,
# Inc., 59 Temple Place, Suite 330, Boston, MA 02111-1307, USA.

"""Module used for provisioning in Exchange 2013 via powershell.

This is a subclass of PowershellClient.

This module can be used by exports or an event daemon for creating,
deleting and updating mailboxes and distribution groups in Exchange 2013."""

import re
<<<<<<< HEAD
from urllib2 import URLError
from string import Template
=======

from urllib2 import URLError
>>>>>>> 3515117e

import cerebrum_path
getattr(cerebrum_path, "linter", "must be supressed!")

from Cerebrum.Utils import read_password
from Cerebrum.modules.ad2.winrm import PowershellClient
from Cerebrum.modules.ad2.winrm import WinRMServerException
from Cerebrum.modules.exchange.Exceptions import (ServerUnavailableException,
                                                  ObjectNotFoundException,
                                                  ExchangeException,
                                                  ADError,
                                                  AlreadyPerformedException)


# Reeeaally  simple and stupid mock of the client…
class ClientMock(object):
    def __init__(self, *args, **kwargs):
        pass

    def __getattr__(self, a):
        return lambda *args, **kwargs: True


class ExchangeClient(PowershellClient):
    """A PowerShell client implementing function calls against Exchange."""
<<<<<<< HEAD

=======
>>>>>>> 3515117e
    def __init__(self,
                 auth_user,
                 domain_admin,
                 ex_domain_admin,
                 management_server,
                 exchange_commands,
                 session_key=None,
                 *args,
                 **kwargs):
        """Set up the WinRM client to be used with running Exchange commands.

        :type auth_user: string
        :param auth_user: The username of the account we use to connect to the
            server.

        :type domain_admin: string
        :param domain_admin: The username of the account we use to connect to
            the AD domain we are going to synchronize with."""
        super(ExchangeClient, self).__init__(*args, **kwargs)
        self.logger.debug("ExchangeClient super returned")
        self.add_credentials(
            username=auth_user,
            password=unicode(read_password(auth_user, self.host), 'utf-8'))

        self.ignore_stdout_pattern = re.compile('.*EOB\n', flags=re.DOTALL)
        # Patterns used to filter out passwords.
        self.wash_output_patterns = [
            re.compile('ConvertTo-SecureString.*\\w*...', flags=re.DOTALL)]
        self.management_server = management_server
        self.exchange_commands = exchange_commands
        self.session_key = session_key if session_key else 'cereauth'

        # TODO: Make the following line pretty
        self.auth_user_password = unicode(
            read_password(auth_user, kwargs['host']), 'utf-8')
        # Note that we save the user's password by domain and not the host. It
        # _could_ be the wrong way to do it. TBD: Maybe both host and domain?
        self.ad_user, self.ad_domain = self._split_domain_username(
            domain_admin)
        self.ad_user_password = unicode(
            read_password(self.ad_user, self.ad_domain),
            'utf-8')
        self.ex_user, self.ex_domain = self._split_domain_username(
            ex_domain_admin)
        self.ex_user_password = unicode(
            read_password(self.ex_user, self.ex_domain),
            'utf-8')
        # Set up the winrm / PowerShell connection
        self.logger.debug("ExchangeClient: Preparing to connect")
        self.connect()
        self.logger.debug("ExchangeClient: Connected")

        # Collect AD-controllers
        controllers = self._get_domain_controllers(self.ad_domain,
                                                   self.ex_domain)
        self.ad_server = controllers['domain']
        self.resource_ad_server = controllers['resource_domain']
        # TODO: For all commands. Use the two variables above, and specify
        # which DC we use
        self.logger.debug("ExchangeClient: Init done")

    def _split_domain_username(self, name):
        """Separate the domain and username from a full domain username.

        Usernames could be in various formats:
         - username@domain
         - domain\username
         - domain/username

        :type name: string
        :param name: domain\username

        :rtype: tuple
        :return: Two elements: the username and the domain. If the username is
            only a username without a domain, the last element is an empty
            string."""
        if '@' in name:
            return name.split('@', 1)
        for char in ('\\', '/'):
            if char in name:
                domain, user = name.split(char, 1)
                return user, domain
        # Guess the domain is not set then:
        return name, ''

    _pre_execution_code_commented = u"""
        # Create credentials for the new-PSSession
        $pass = ConvertTo-SecureString -Force -AsPlainText %(ex_pasw)s;
        $cred = New-Object System.Management.Automation.PSCredential( `
        %(ex_domain_user)s, $pass);

        # We collect any existing sessions, and connect to the first one.
        # TODO: Filter them based on availability and state
        $sessions = Get-PSSession -ComputerName %(management_server)s `
        -Credential $cred -Name %(session_key)s 2> $null;

        if ( $sessions ) {
            $ses = $sessions[0];
            Connect-PSSession -Session $ses 2> $null > $null;
        }

        # If Get-PSSession or Connect-PSSession fails, make a new one!
        if (($? -and ! $ses) -or ! $?) {
            $ses = New-PSSession -ComputerName %(management_server)s `
            -Credential $cred -Name %(session_key)s;

            # We need to access Active-directory in order to find out if a
            # user is in AD:
            Import-Module ActiveDirectory 2> $null > $null;

            # Import Exchange stuff or everything else:
            Invoke-Command { . RemoteExchange.ps1 } -Session $ses;

            Invoke-Command { $pass = ConvertTo-SecureString -Force `
            -AsPlainText %(ex_pasw)s } -Session $ses;

            Invoke-Command { $cred = New-Object `
            System.Management.Automation.PSCredential(%(ex_user)s, $pass) } `
            -Session $ses;

            Invoke-Command { $ad_pass = ConvertTo-SecureString -Force `
            -AsPlainText %(ad_pasw)s } -Session $ses;

            Invoke-Command { $ad_cred = New-Object `
            System.Management.Automation.PSCredential(`
            %(ad_domain_user)s, $ad_pass) } -Session $ses;

            Invoke-Command { Import-Module ActiveDirectory } -Session $ses;

            # Redefine get-credential so it returns the appropriate credential
            # that is defined earlier. This allows us to avoid patching
            # Connect-ExchangeServer for each damn update.
            Invoke-Command { function get-credential () { return $cred;} } `
            -Session $ses;

            Invoke-Command { Connect-ExchangeServer `
            -ServerFqdn %(management_server)s -UserName %(ex_user)s } `
            -Session $ses;
        }
        # We want to have something to search for when removing all the crap
        # we can't redirect.
        write-output EOB;"""

    # The pre-execution code is run when a command is run. This is what it does
    # in a nutshell:
    # 1. Define a credential for the communication between the springboard and
    #    the management server.
    # 2. Collect & connect to a previous PSSession, if this client has created
    #    one.
    # 3. If there is not an existing PSSession, create a new one
    # 3.1. Import the Active-Directory module
    # 3.2. Define credentials on the management server
    # 3.3. Initialize the Exchange module that gives us
    #      management-opportunities
    _pre_execution_code = u"""
        $pass = ConvertTo-SecureString -Force -AsPlainText %(ex_pasw)s;
        $cred = New-Object System.Management.Automation.PSCredential( `
        %(ex_domain_user)s, $pass);

        $sessions = Get-PSSession -ComputerName %(management_server)s `
        -Credential $cred -Name %(session_key)s 2> $null;

        if ( $sessions ) {
            $ses = $sessions[0];
            Connect-PSSession -Session $ses 2> $null > $null;
        }

        if (($? -and ! $ses) -or ! $?) {
            $ses = New-PSSession -ComputerName %(management_server)s `
            -Credential $cred -Name %(session_key)s;

            Import-Module ActiveDirectory 2> $null > $null;

            Invoke-Command { . RemoteExchange.ps1 } -Session $ses;

            Invoke-Command { $pass = ConvertTo-SecureString -Force `
            -AsPlainText %(ex_pasw)s } -Session $ses;

            Invoke-Command { $cred = New-Object `
            System.Management.Automation.PSCredential(%(ex_user)s, $pass) } `
            -Session $ses;

            Invoke-Command { $ad_pass = ConvertTo-SecureString -Force `
            -AsPlainText %(ad_pasw)s } -Session $ses;

            Invoke-Command { $ad_cred = New-Object `
            System.Management.Automation.PSCredential(`
            %(ad_domain_user)s, $ad_pass) } -Session $ses;

            Invoke-Command { Import-Module ActiveDirectory } -Session $ses;

            Invoke-Command { function get-credential () { return $cred;} } `
            -Session $ses;

            Invoke-Command { Connect-ExchangeServer `
            -ServerFqdn %(management_server)s -UserName %(ex_user)s } `
            -Session $ses;

            Invoke-Command { Import-Module C:\Modules\CerebrumExchange }
            -Session $ses;

        }
        write-output EOB;"""

    # After a command has run, we run the post execution code. We must
    # disconnect from the PSSession, in order to be able to resume it later
    _post_execution_code = u"""; Disconnect-PSSession $ses 2> $null > $null;"""

    # As with the post execution code, we want to clean up after us, when
    # the client terminates, hence the termination code
    _termination_code = (u"""; Remove-PSSession -Session $ses """
                         u"""2> $null > $null;""")

    def execute(self, *args, **kwargs):
        """Override the execute command with all the startup and teardown
        commands for Exchange.

        :type kill_session: bool
        :param kill_session: If True, run Remove-PSSession instead of
            Disconnect-PSSession.

        :rtype: tuple
        :return: A two element tuple: (ShellId, CommandId). Could later be used
            to get the result of the command."""
        setup = self._pre_execution_code % {
            'session_key': self.session_key,
            'ad_domain_user': self.escape_to_string(
                '%s\\%s' % (self.ad_domain, self.ad_user)),
            'ad_user': self.escape_to_string(self.ad_user),
            'ad_pasw': self.escape_to_string(self.ad_user_password),
            'ex_domain_user': self.escape_to_string(
                '%s\\%s' % (self.ex_domain, self.ex_user)),
            'ex_user': self.escape_to_string(self.ex_user),
            'ex_pasw': self.escape_to_string(self.ex_user_password),
            'management_server': self.escape_to_string(
                self.management_server)}
        # TODO: Fix this on a lower level
        if 'kill_session' in kwargs and kwargs['kill_session']:
            args = (args[0] + self._termination_code, )
        else:
            args = (args[0] + self._post_execution_code, )

        try:
            return super(ExchangeClient, self).execute(setup, *args, **kwargs)
        except WinRMServerException, e:
            raise ExchangeException(e)
        except URLError, e:
            # We can expect that the servers go up-and-down a bit.
            # We need to tell the caller about this. For example, events
            # should be queued for later attempts.
            raise ServerUnavailableException(e)

    def escape_to_string(self, data):
        """
        Override PowershellClient and return appropriate empty strings.

        :type data: mixed (dict, list, tuple, string or int)
        :param data: The data that must be escaped to be usable in powershell.

        :rtype: string
        :return: A string that could be used in powershell commands directly."""
        if isinstance(data, basestring) and data == '':
            return "''"
        else:
            return super(ExchangeClient, self).escape_to_string(data)

    def get_output(self, commandid=None, signal=True, timeout_retries=50):
        """Override the output getter to remove unwanted output.

        Someone decided to implement write-host. We need to remove the stuff
        from write-host."""
        hit_eob = False
        for code, out in super(PowershellClient, self).get_output(
                commandid, signal, timeout_retries):
            out['stdout'] = out.get('stdout', '')
            if 'EOB\n' in out['stdout']:
                hit_eob = True
                out['stdout'] = re.sub(self.ignore_stdout_pattern, '',
                                       out['stdout'])
            elif not hit_eob:
                out['stdout'] = ''
            if 'stderr' in out:
                for pat in self.wash_output_patterns:
                    out['stderr'] = re.sub(pat, 'PATTERN EXCLUDED',
                                           out['stderr'])
            yield code, out

    def _generate_exchange_command(self, command, kwargs={}, novalueargs=()):
        """Utility function for generating Exchange commands. Will stuff the
        command inside a Invoke-Command call.

        :type command: string
        :param command: The command to run.

        :type kwargs: dict
        :param kwargs: Keyword arguments to command.

        :type novalueargs: tuple
        :param novalueargs: Arguments that won't be escaped.

        :rtype: string
        :return: The command that will be invoked on the management server."""
        # TODO: Should we make escape_to_string handle credentials in a special
        #  way? Now we just add 'em as novalueargs in the functions.
        # We could define a Credential-class which subclasses str...
        return 'Invoke-Command { %s %s %s } -Session $ses;' % (
            command,
            ' '.join('-%s %s' % (k, self.escape_to_string(v))
                     for k, v in kwargs.iteritems()),
            ' '.join('-%s' % v for v in novalueargs))

    def kill_session(self):
        """Kill the current PSSession."""

        # TODO: Program this better. Do we really care about the return status?
        out = self.run(';', kill_session=True)
        return False if 'stderr' in out and out['stderr'] else True

    def in_ad(self, username):
        """Check if a user exists in AD.

        :type username: string
        :param username: The users username.

        :rtype: bool
        :return: Return True if the user exists.

        :raises ObjectNotFoundException: Raised if the account does not exist
            in AD.
        :raises ADError: Raised if the credentials are wrong, the server is
            down, and probarbly a whole lot of other reasons."""

        out = self.run(self._generate_exchange_command(
            'Get-ADUser',
            {'Identity': username, 'Server': self.ad_server},
            ('Credential $cred',)))

        if 'stderr' in out:
            if 'ADIdentityNotFoundException' in out['stderr']:
                # When this gets raised, the account does not exist in the
                # master domain.
                raise ObjectNotFoundException(
                    '%s not found on %s' % (username, self.ad_server))
            else:
                # We'll end up here if the server is down, or the credentials
                # are wrong. TODO: Should we raise this exception?
                raise ADError(out['stderr'])
        return True

    def in_exchange(self, name):
        """Check if an object exists in Exchange.

        :type name: string
        :param name: The objects distinguished name.

        :rtype: bool
        :return: Return True if the object exists.

        :raises ObjectNotFoundException: Raised if the object does not exist
            in Exchange.
        :raises ADError: Raised if the credentials are wrong, the server is
            down, and probarbly a whole lot of other reasons."""

        out = self.run(self._generate_exchange_command(
            'Get-ADObject',
            {'Identity': name, 'Server': self.ad_server},
            ('Credential $cred',)))

        if 'stderr' in out:
            if 'ADIdentityNotFoundException' in out['stderr']:
                # When this gets raised, the object does not exist in Exchange
                raise ObjectNotFoundException(
                    '%s not found in Exchange' % name)
            else:
                # We'll end up here if the server is down, or the credentials
                # are wrong. TODO: Should we raise this exception?
                raise ADError(out['stderr'])
        return True

    def _get_domain_controllers(self, domain, resource_domain=''):
        """Collect DomainControllers.

        :type domain: string
        :param domain: domain-name of the master domain-

        :rtype: dict
        :return: {'resource_domain': 'b.exutv.uio.no', 'domain': 'a.uio.no'}.

        :raises ADError: Raised upon errors."""
        cmd = self._generate_exchange_command(
            'Get-ADDomainController -DomainName ' +
            '\'%s\' -Discover | Select -Expand HostName' % domain)
        cmd += self._generate_exchange_command(
            'Get-ADDomainController -DomainName ' +
            '\'%s\' -Discover | Select -Expand HostName' % resource_domain)
        out = self.run(cmd)
        if 'stderr' in out:
            raise ADError(out['stderr'])
        else:
            tmp = out['stdout'].split()
            return {'resource_domain': tmp[1], 'domain': tmp[0]}

    ######
    # Mailbox-specific operations
    ######

    def new_mailbox(self, uname, display_name, first_name, last_name, db=None,
                    ou=None):
        """Create a new mailbox in Exchange.

        :type username: string
        :param username: The users username.

        :type display_name: string
        :param display_name: The users full name.

        :type first_name: string
        :param first_name: The users given name.

        :type last_name: string
        :param last_name: The users family name.

        :type db: string
        :param db: The DB the user should reside on.

        :type ou: string
        :param ou: The container that the mailbox should be organized in.

        :rtype: bool
        :return: Return True if success.

        :raise ExchangeException: If the command failed to run for some reason
        """
        assert(isinstance(self.exchange_commands, dict) and
               'execute_on_new_mailbox' in self.exchange_commands)
<<<<<<< HEAD
        cmd_template = Template(self.exchange_commands['execute_on_new_mailbox'])
        cmd = cmd_template.safe_substitute(uname=self._escape_to_string(uname))
=======
        cmd_str = self.exchange_commands['execute_on_new_mailbox']
        cmd_str = cmd_str.replace('%u', uname)
        cmd = self._generate_exchange_command(
            cmd_str, {}, ('UiOCredential $ad_cred',))

>>>>>>> 3515117e
        out = self.run(cmd)
        if 'stderr' in out:
            raise ExchangeException(out['stderr'])
        else:
            return True

    def set_primary_mailbox_address(self, uname, address):
        """Set primary email addresses from a mailbox.

        :type uname: string
        :param uname: The user name to look up associated mailbox by.

        :type address: string
        :param address: The email address to set as primary.

        :raise ExchangeException: If the command failed to run
            for some reason."""
        # TODO: Do we want to set EmailAddressPolicyEnabled at the same time?
        # TODO: Verify how this acts with address policy on
        cmd = self._generate_exchange_command(
            'Set-Mailbox',
            {'Identity': uname,
             'PrimarySmtpAddress': address})

        out = self.run(cmd)
        if 'stderr' in out:
            raise ExchangeException(out['stderr'])
        else:
            return True

    def add_mailbox_addresses(self, uname, addresses):
        """Add email addresses from a mailbox.

        :type uname: string
        :param uname: The user name to look up associated mailbox by.

        :type addresses: list
        :param addresses: A list of addresses to add.

        :raise ExchangeException: If the command failed to run
            for some reason."""
        addrs = {'add': addresses}
        cmd = self._generate_exchange_command(
            'Set-Mailbox',
            {'Identity': uname,
             'EmailAddresses': addrs})
        out = self.run(cmd)

        if 'stderr' in out:
            raise ExchangeException(out['stderr'])
        else:
            return True

    def remove_mailbox_addresses(self, uname, addresses):
        """Remove email addresses from a mailbox.

        :type uname: string
        :param uname: The user name to look up associated mailbox by.

        :type addresses: list
        :param addresses: A list of addresses to remove.

        :raise ExchangeException: If the command failed to run
            for some reason."""
        addrs = {'remove': addresses}
        cmd = self._generate_exchange_command(
            'Set-Mailbox',
            {'Identity': uname,
             'EmailAddresses': addrs})
        out = self.run(cmd)

        if 'stderr' in out:
            raise ExchangeException(out['stderr'])
        else:
            return True

    def set_mailbox_visibility(self, uname, visible=False):
        """Set the visibility of a mailbox in the address books.

        :type uname: string
        :param uname: The username associated with the mailbox.

        :type enabled: bool
        :param enabled: To show or hide the mailbox. Default hide.

        :raises ExchangeException: If the command fails to run."""
        cmd = self._generate_exchange_command(
            'Set-Mailbox',
            {'Identity': uname,
             'HiddenFromAddressListsEnabled': not visible})
        out = self.run(cmd)
        if 'stderr' in out:
            raise ExchangeException(out['stderr'])
        else:
            return True

    def set_mailbox_quota(self, uname, soft, hard):
        """Set the quota for a particular mailbox.

        :type uname: string
        :param uname: The username to look up associated mailbox by.

        :type soft: int
        :param soft: The soft-quota limit in MB.

        :type hard: int
        :param hard: The hard-quota limit in MB.

        :raise ExchangeException: If the command failed to run
            for some reason."""
        cmd = self._generate_exchange_command(
            'Set-Mailbox',
            {'Identity': uname,
             'IssueWarningQuota': '"%d MB"' % int(soft),
             'ProhibitSendReceiveQuota': '"%d MB"' % int(hard),
             'ProhibitSendQuota': '"%d MB"' % int(hard)},
            ('UseDatabaseQuotaDefaults:$false',))
        out = self.run(cmd)
        if 'stderr' in out:
            raise ExchangeException(out['stderr'])
        else:
            return True

    def set_mailbox_names(self, uname, first_name, last_name, full_name):
        """Set a users name.

        :type uname: string
        :param uname: The uname to select account by.

        :type first_name: string
        :param first_name: The persons first name.

        :type last_name: string
        :param last_name: The persons last name.

        :type full_name: string
        :param full_name: The persons full name, to use as display name.

        :raises ExchangeException: Raised upon errors."""
        # TODO: When empty strings as args to the keyword args are handled
        # appropriatly, change this back.
        args = ["FirstName %s" % self.escape_to_string(first_name),
                "LastName %s" % self.escape_to_string(last_name),
                "DisplayName %s" % self.escape_to_string(full_name)]

        cmd = self._generate_exchange_command(
            'Set-User',
            {'Identity': uname},
            (' -'.join(args),))
        out = self.run(cmd)
        if 'stderr' in out:
            raise ExchangeException(out['stderr'])
        else:
            return True

    def export_mailbox(self, uname):
        raise NotImplementedError

    def remove_mailbox(self, uname):
        """Remove a mailbox and it's linked account from Exchange.
<<<<<<< HEAD

        :type uname: string
        :param uname: The users username.

=======

        :type uname: string
        :param uname: The users username.

>>>>>>> 3515117e
        :raises ExchangeException: If the command fails to run.
        """
        assert(isinstance(self.exchange_commands, dict) and
               'execute_on_remove_mailbox' in self.exchange_commands)
<<<<<<< HEAD
        cmd_template = Template(self.exchange_commands['execute_on_remove_mailbox'])
        cmd = cmd_template.safe_substitute(uname=self._escape_to_string(uname))
=======
        cmd_str = self.exchange_commands['execute_on_remove_mailbox']
        cmd_str = cmd_str.replace('%u', uname)
        cmd = self._generate_exchange_command(cmd_str)
        # TODO: Verify how this is to be done
>>>>>>> 3515117e
        out = self.run(cmd)
        if 'stderr' in out:
            raise ExchangeException(out['stderr'])
        else:
            return True

    def set_forward(self, uname, address):
        """Set forwarding address for a mailbox.

        :type uname: string
        :param uname: The users username.

        :type address: String or None
        :param address: The forwarding address to set.

        :raises ExchangeException: If the command fails to run."""
        if not address:
            cmd = self._generate_exchange_command(
                'Set-Mailbox',
                {'Identity': uname},
                ('ForwardingSmtpAddress $null',))
        else:
            cmd = self._generate_exchange_command(
                'Set-Mailbox',
                {'Identity': uname,
                 'ForwardingSmtpAddress': address})
        out = self.run(cmd)
        if 'stderr' in out:
            raise ExchangeException(out['stderr'])
        else:
            return True

    def set_local_delivery(self, uname, local_delv):
        """Set local delivery for a mailbox.

        :type uname: string
        :param uname: The users username.

        :type local_delivery: bool
        :param local_delivery: Enable or disable local delivery.

        :raises ExchangeException: If the command fails to run."""
        cmd = self._generate_exchange_command(
            'Set-Mailbox',
            {'Identity': uname,
             'DeliverToMailboxAndForward': local_delv})
        out = self.run(cmd)
        if 'stderr' in out:
            raise ExchangeException(out['stderr'])
        else:
            return True

<<<<<<< HEAD
    def set_spam_settings(self, uname, level, action):
        """Set spam settings for a user.

        :type uname: string
        :param uname: The username.

        :type level: int
        :param level: The spam level to set.

        :type action: string
        :param action: The spam action to set.

        :raises ExchangeException: If the command fails to run."""
        assert(isinstance(self.exchange_commands, dict) and
               'execute_on_set_spam_settings' in self.exchange_commands)
        cmd_template = Template(self.exchange_commands['execute_on_set_spam_settings'])
        args = {'uname': self._escape_to_string(uname),
                'level': self._escape_to_string(level),
                'action': self._escape_to_string(action)}
        cmd = cmd_template.safe_substitute(args)
        out = self.run(cmd)
        if 'stderr' in out:
            raise ExchangeException(out['stderr'])
        else:
            return True

=======
>>>>>>> 3515117e
    ######
    # General group operations
    ######

    def new_group(self, gname, ou=None):
        """Create a new mail enabled security group.

        :type gname: string
        :param gname: The groups name.

        :type ou: string
        :param ou: The container the group should be organized in.

        :raises ExchangeException: Raised if the command fails to run.
        """
        param = {'Name':  gname,
                 'GroupCategory': 'Security',
                 'GroupScope': 'Universal',
                 'Server': self.resource_ad_server}
        if ou:
            param['Path'] = ou
        cmd = self._generate_exchange_command(
            'New-ADGroup',
            param,
            ('Credential $cred',))

        param = {'Identity': '"CN=%s,%s"' % (gname, ou),
                 'DomainController': self.resource_ad_server}
        nva = ('Confirm:$false',)
        cmd += self._generate_exchange_command(
            'Enable-Distributiongroup',
            param,
            nva)

        out = self.run(cmd)
        if 'stderr' in out:
            raise ExchangeException(out['stderr'])
        else:
            return True

    def new_roomlist(self, gname, ou=None):
        """Create a new Room List.

        :type gname: string
        :param gname: The roomlists name.

        :type ou: string
        :param ou: Which container to put the object into.

        :raise ExchangeException: If the command cannot be run, raise."""
        # Yeah, we need to specify the Confirm-option as a NVA,
        # due to the silly syntax.
        param = {'Name': gname,
                 'Type': 'Distribution'}
        if ou:
            param['OrganizationalUnit'] = ou
        cmd = self._generate_exchange_command(
            'New-DistributionGroup',
            param,
            ('RoomList', 'Confirm:$false',))
        out = self.run(cmd)
        if 'stderr' in out:
            raise ExchangeException(out['stderr'])
        else:
            return True

    def remove_roomlist(self, gname):
        """Remove a roomlist.

        :type gname: string
        :param gname: The roomlists name.

        :raise ExchangeException: If the command cannot be run, raise."""
        cmd = self._generate_exchange_command(
            'Remove-DistributionGroup',
            {'Identity': gname},
            ('Confirm:$false',))
        out = self.run(cmd)
        if 'stderr' in out:
            raise ExchangeException(out['stderr'])
        else:
            return True

    def remove_group(self, gname):
        """Remove a mail enabled securitygroup.

        :type gname: string
        :param gname: The groups name.

        :raises ExchangeException: Raised if the command fails to run."""
        cmd = self._generate_exchange_command(
            'Remove-ADGroup',
            {'Identity':  gname},
            ('Confirm:$false', 'Credential $cred'))
        out = self.run(cmd)
        if 'stderr' in out:
            raise ExchangeException(out['stderr'])
        else:
            return True

    def set_group_display_name(self, gname, dn):
        """Set a groups display name.

        :type gname: string
        :param gname: The groups name.

        :type dn: str
        :param dn: display name.

        :raises ExchangeException: If the command fails to run."""
        cmd = self._generate_exchange_command(
            'Set-ADGroup',
            {'Identity': gname,
             'DisplayName': dn},
            ('Credential $cred',))
        # TODO: Verify how this is to be done
        out = self.run(cmd)
        if 'stderr' in out:
            raise ExchangeException(out['stderr'])
        else:
            return True

    def set_distgroup_description(self, gname, description):
        """Set a distributiongroups description.

        :type gname: string
        :param gname: The groups name.

        :type description: str
        :param description: The groups description.

        :raises ExchangeException: If the command fails to run."""
        cmd = self._generate_exchange_command(
            'Set-Group',
            {'Identity': gname},
            ('Notes %s' % self.escape_to_string(description.strip()),))

        # TODO: On the line above, we strip of the leading and trailing
        # whitespaces. We need to do this, as leading and trailing whitespaces
        # triggers an error when we set the "description" when creating the
        # mailboxes. But, we don't need to do this if we change the description
        # after the mailbox has been created! Very strange behaviour. Think
        # about this and fix it (whatever that means).

        out = self.run(cmd)
        if 'stderr' in out:
            raise ExchangeException(out['stderr'])
        else:
            return True

    ######
    # Distribution Group-specific operations
    ######

    def set_distgroup_address_policy(self, gname, enabled=False):
        """Enable or disable the AddressPolicy for the Distribution Group.

        :type gname: string
        :param gname: The groups name.

        :type enabled: bool
        :param enabled: Enable or disable address policy.

        :raise ExchangeException: If the command cannot be run, raise."""
        cmd = self._generate_exchange_command(
            'Set-DistributionGroup',
            {'Identity': gname,
             'EmailAddressPolicyEnabled': enabled})
        out = self.run(cmd)
        if 'stderr' in out:
            raise ExchangeException(out['stderr'])
        else:
            return True

#    def set_roomlist(self, gname):
#        """Define a distribution group as a roomlist.
#
#        :type gname: string
#        :param gname: The groups name
#
#        :raise ExchangeException: Raised if the command cannot be run.
#        """
#        cmd = self._generate_exchange_command(
#                'Set-DistributionGroup',
#               {'Identity': gname},
#               ('RoomList',))
#        out = self.run(cmd)
#        if out.has_key('stderr'):
#            raise ExchangeException(out['stderr'])
#        else:
#            return True

    def set_distgroup_primary_address(self, gname, address):
        """Set the primary-address of a Distribution Group.

        :type gname: string
        :param gname: The groups name.

        :type address: string
        :param address: The primary address.

        :raise ExchangeException: If the command cannot be run, raise."""
        #   TODO: We want to diable address policy while doing htis?
        cmd = self._generate_exchange_command(
            'Set-DistributionGroup',
            {'Identity': gname,
             'PrimarySmtpAddress': address})
        out = self.run(cmd)
        if 'stderr' in out:
            raise ExchangeException(out['stderr'])
        else:
            return True

    def set_distgroup_visibility(self, gname, visible=True):
        """Set the visibility of a DistributionGroup in the address books.

        :type gname: string
        :param gname: The gropname associated with the mailbox.

        :type enabled: bool
        :param enabled: To show or hide the mailbox. Default show.

        :raises ExchangeException: If the command fails to run."""
        cmd = self._generate_exchange_command(
            'Set-DistributionGroup',
            {'Identity': gname,
             'HiddenFromAddressListsEnabled': visible})
        out = self.run(cmd)
        if 'stderr' in out:
            raise ExchangeException(out['stderr'])
        else:
            return True

    def add_distgroup_addresses(self, gname, addresses):
        """
        Add email addresses from a distribution group

        :type gname: string
        :param gname: The group name to look up associated distgroup by.

        :type addresses: list
        :param addresses: A list of addresses to add.

<<<<<<< HEAD
        :raise ExchangeException: If the command failed to run for some reason."""
=======
        :raise ExchangeException: If the command failed to run for some reason.
        """
>>>>>>> 3515117e
        # TODO: Make me handle single addresses too!
        addrs = {'add': addresses}
        cmd = self._generate_exchange_command(
            'Set-DistributionGroup',
            {'Identity': gname,
             'EmailAddresses': addrs})
        out = self.run(cmd)
        if 'stderr' in out:
            raise ExchangeException(out['stderr'])
        else:
            return True

    def add_distgroup_member(self, gname, member):
        """Add member to a distgroup.

        :type gname: string
        :param gname: The groups name.

        :type member: string
        :param member: The members name.

        :rtype: bool
        :return: Returns True if the operation resulted in an update, False if
            it does not.

        :raise ExchangeException: If it fails to run."""
        cmd = self._generate_exchange_command(
            'Add-DistributionGroupMember',
            {'Identity': gname,
             'Member': member},
            ('BypassSecurityGroupManagerCheck',))
        out = self.run(cmd)
        if 'stderr' in out:
            # If this matches, we have performed a duplicate operation. Notify
            # the caller of this trough raise.
            if 'MemberAlreadyExistsException' in out['stderr']:
                raise AlreadyPerformedException
            else:
                raise ExchangeException(out['stderr'])
        else:
            return True

    def remove_distgroup_member(self, gname, member):
        """Remove a member from a distributiongroup.

        :type gname: string
        :param gname: The groups name.

        :type member: string
        :param member: The members username.

        :raises ExchangeException: If it fails."""
        # TODO: Add DomainController arg.
        cmd = self._generate_exchange_command(
            'Remove-DistributionGroupMember',
            {'Identity': gname,
             'Member': member},
            ('BypassSecurityGroupManagerCheck',
             'Confirm:$false'))
        out = self.run(cmd)
        if 'stderr' in out:
            raise ExchangeException(out['stderr'])
        else:
            return True

    def remove_distgroup_addresses(self, gname, addresses):
<<<<<<< HEAD
        """Remove email addresses from a distgroup.
=======
        """
        Remove email addresses from a distgroup.
>>>>>>> 3515117e

        :type gname: string
        :param gname: The group name to look up associated distgroup by.

        :type addresses: list
        :param addresses: A list of addresses to remove.

<<<<<<< HEAD
        :raise ExchangeException: If the command failed to run for some reason."""
=======
        :raise ExchangeException: If the command failed to run for some reason.
        """
>>>>>>> 3515117e
        # TODO: Make me handle single addresses too!
        addrs = {'remove': addresses}
        cmd = self._generate_exchange_command(
            'Set-DistributionGroup',
            {'Identity': gname,
             'EmailAddresses': addrs})
        out = self.run(cmd)
        if 'stderr' in out:
            raise ExchangeException(out['stderr'])
        else:
            return True

    def set_distgroup_member_restrictions(self, gname, join='Closed',
                                          part='Closed'):
        """Set the member restrictions on a Distribution Group.
        Default is 'Closed'-state.

        :type gname: string
        :param gname: The groups name.

        :type join: str
        :param join: Set MemberJoinRestriction to 'Open', 'Closed' or
            'ApprovalRequired'.

        :type part: str
        :param part: Set MemberPartApprovalRequiredion to 'Open', 'Closed' or
            'ApprovalRequired'.

        :raise ExchangeException: If the command cannot be run, raise."""
        # TBD: Enforce constraints on join- and part-restrictions?
        params = {'Identity': gname}
        if join:
            params['MemberJoinRestriction'] = join
        if part:
            params['MemberDepartRestriction'] = part
        cmd = self._generate_exchange_command(
            'Set-DistributionGroup', params)

        out = self.run(cmd)
        if 'stderr' in out:
            raise ExchangeException(out['stderr'])
        else:
            return True

    def set_distgroup_manager(self, gname, addr):
        """Set the manager of a distribution group.

        :type gname: string
        :param gname: The groups name.

        :type addr: str
        :param uname: The e-mail address which manages this group.

        :raise ExchangeException: If the command cannot be run, raise."""
        cmd = self._generate_exchange_command(
            'Set-DistributionGroup',
            {'Identity':  gname,
             'ManagedBy': addr},
            ('BypassSecurityGroupManagerCheck',))
        out = self.run(cmd)
        if 'stderr' in out:
            raise ExchangeException(out['stderr'])
        else:
            return True

    ######
    # Get-operations used for checking state in Exchange
    ######

    # TODO: Refactor these two or something
    def get_mailbox_info(self, attributes):
        """Get information about the mailboxes in Exchange.

        :type attributes: list(string)
        :param attributes: Which attributes we want to return.

        :raises ExchangeException: Raised if the command fails to run."""
        # TODO: Filter by '-Filter {IsLinked -eq "True"}' on get-mailbox.
        cmd = self._generate_exchange_command(
            '''Get-Mailbox -ResultSize Unlimited | Select %s''' %
            ', '.join(attributes))
        # TODO: Do we really need to add that ;? We can't have it here...
        json_wrapped = '''if ($str = %s | ConvertTo-Json) {
            $str -replace '$', ';'
            }''' % cmd[:-1]
        out = self.run(json_wrapped)
        try:
            ret = self.get_output_json(out, dict())
        except ValueError, e:
            error = '%s\n%s' % (str(e), str(out))
            raise ExchangeException('No mailboxes exists?: %s' % error)

        if 'stderr' in out:
            raise ExchangeException(out['stderr'])
        elif not ret:
            raise ExchangeException(
                'Bad output while fetching mailboxes: %s' % str(out))
        else:
            return ret

    def get_user_info(self, attributes):
        """Get information about a user in Exchange.

        :type attributes: list(string)
        :param attributes: Which attributes we want to return.

        :raises ExchangeException: Raised if the command fails to run."""
        # TODO: I hereby leave the tidying up this call generation as an
        #       exercise to my followers.
        cmd = self._generate_exchange_command(
            '''Get-User -Filter * -ResultSize Unlimited | Select %s''' %
            ', '.join(attributes))

        # TODO: Do we really need to add that ;? We can't have it here...
        json_wrapped = '''if ($str = %s | ConvertTo-Json) {
            $str -replace '$', ';'
            }''' % cmd[:-1]
        out = self.run(json_wrapped)
        try:
            ret = self.get_output_json(out, dict())
        except ValueError, e:
            raise ExchangeException('No users exist?: %s' % str(e))

        if 'stderr' in out:
            raise ExchangeException(out['stderr'])
        elif not ret:
            raise ExchangeException(
                'Bad output while fetching users: %s' % str(out))
        else:
            return ret

    ######
    # Get-operations used for checking group state in Exchange
    ######

    def get_group_info(self, attributes, ou=None):
        """Get information about the distribution group in Exchange.

        :type attributes: list(string)
        :param attributes: Which attributes we want to return.

        :type ou: string
        :param ou: The organizational unit to look in.

        :raises ExchangeException: Raised if the command fails to run."""
        if ou:
            f_org = '-OrganizationalUnit \'%s\'' % ou
        else:
            f_org = ''

        cmd = self._generate_exchange_command(
            '''Get-DistributionGroup %s -ResultSize Unlimited | Select %s''' %
            (f_org, ', '.join(attributes)))
        # TODO: Do we really need to add that ;? We can't have it here...
        json_wrapped = '''if ($str = %s | ConvertTo-Json) {
            $str -replace '$', ';'
            }''' % cmd[:-1]
        out = self.run(json_wrapped)
        try:
            ret = self.get_output_json(out, dict())
        except ValueError, e:
            raise ExchangeException('No groups exists?: %s' % str(e))

        if 'stderr' in out:
            raise ExchangeException(out['stderr'])
        elif not ret:
            raise ExchangeException(
                'Bad output while fetching groups: %s' % str(out))
        else:
            return ret

    def get_group_description(self, ou=None):
        """Get the description from groups in Exchange.

        :type ou: string
        :param ou: The organizational unit to look in.

        :raises ExchangeException: Raised if the command fails to run."""
        if ou:
            f_org = '-OrganizationalUnit \'%s\'' % ou
        else:
            f_org = ''

        cmd = self._generate_exchange_command(
            '''Get-Group %s -ResultSize Unlimited | Select Name, Notes''' %
            f_org)
        # TODO: Do we really need to add that ;? We can't have it here...
        json_wrapped = '''if ($str = %s | ConvertTo-Json) {
            $str -replace '$', ';'
            }''' % cmd[:-1]
        out = self.run(json_wrapped)
        try:
            ret = self.get_output_json(out, dict())
        except ValueError, e:
            raise ExchangeException('No groups exists?: %s' % str(e))

        if 'stderr' in out:
            raise ExchangeException(out['stderr'])
        elif not ret:
            raise ExchangeException(
                'Bad output while fetching NOTES: %s' % str(out))
        else:
            return ret

    def get_group_members(self, gname):
        """Return the members of a group.

        :type gname: string
        :param gname: The groups name.

        :raises ExchangeException: Raised if the command fails to run."""
        # Jeg er mesteren!!!!!11
        cmd = self._generate_exchange_command(
            '$m = @(); $m += Get-ADGroupMember %s -Credential $cred | ' %
            gname + 'Select -ExpandProperty Name; ConvertTo-Json $m')
        out = self.run(cmd)
        try:
            ret = self.get_output_json(out, dict())
        except ValueError, e:
            raise ExchangeException('No group members in %s?: %s' % (gname, e))

        if 'stderr' in out:
            raise ExchangeException(out['stderr'])
        # TODO: Be more specific in this check?
        elif ret is None:
            raise ExchangeException(
                'Bad output while fetching members from %s: %s' %
                (gname, str(out)))
        else:
            return ret<|MERGE_RESOLUTION|>--- conflicted
+++ resolved
@@ -27,13 +27,9 @@
 deleting and updating mailboxes and distribution groups in Exchange 2013."""
 
 import re
-<<<<<<< HEAD
+
 from urllib2 import URLError
 from string import Template
-=======
-
-from urllib2 import URLError
->>>>>>> 3515117e
 
 import cerebrum_path
 getattr(cerebrum_path, "linter", "must be supressed!")
@@ -59,10 +55,6 @@
 
 class ExchangeClient(PowershellClient):
     """A PowerShell client implementing function calls against Exchange."""
-<<<<<<< HEAD
-
-=======
->>>>>>> 3515117e
     def __init__(self,
                  auth_user,
                  domain_admin,
@@ -323,7 +315,8 @@
         :param data: The data that must be escaped to be usable in powershell.
 
         :rtype: string
-        :return: A string that could be used in powershell commands directly."""
+        :return: A string that could be used in powershell commands directly.
+        """
         if isinstance(data, basestring) and data == '':
             return "''"
         else:
@@ -498,16 +491,8 @@
         """
         assert(isinstance(self.exchange_commands, dict) and
                'execute_on_new_mailbox' in self.exchange_commands)
-<<<<<<< HEAD
         cmd_template = Template(self.exchange_commands['execute_on_new_mailbox'])
         cmd = cmd_template.safe_substitute(uname=self._escape_to_string(uname))
-=======
-        cmd_str = self.exchange_commands['execute_on_new_mailbox']
-        cmd_str = cmd_str.replace('%u', uname)
-        cmd = self._generate_exchange_command(
-            cmd_str, {}, ('UiOCredential $ad_cred',))
-
->>>>>>> 3515117e
         out = self.run(cmd)
         if 'stderr' in out:
             raise ExchangeException(out['stderr'])
@@ -668,30 +653,16 @@
 
     def remove_mailbox(self, uname):
         """Remove a mailbox and it's linked account from Exchange.
-<<<<<<< HEAD
 
         :type uname: string
         :param uname: The users username.
 
-=======
-
-        :type uname: string
-        :param uname: The users username.
-
->>>>>>> 3515117e
         :raises ExchangeException: If the command fails to run.
         """
         assert(isinstance(self.exchange_commands, dict) and
                'execute_on_remove_mailbox' in self.exchange_commands)
-<<<<<<< HEAD
         cmd_template = Template(self.exchange_commands['execute_on_remove_mailbox'])
         cmd = cmd_template.safe_substitute(uname=self._escape_to_string(uname))
-=======
-        cmd_str = self.exchange_commands['execute_on_remove_mailbox']
-        cmd_str = cmd_str.replace('%u', uname)
-        cmd = self._generate_exchange_command(cmd_str)
-        # TODO: Verify how this is to be done
->>>>>>> 3515117e
         out = self.run(cmd)
         if 'stderr' in out:
             raise ExchangeException(out['stderr'])
@@ -744,7 +715,6 @@
         else:
             return True
 
-<<<<<<< HEAD
     def set_spam_settings(self, uname, level, action):
         """Set spam settings for a user.
 
@@ -771,8 +741,6 @@
         else:
             return True
 
-=======
->>>>>>> 3515117e
     ######
     # General group operations
     ######
@@ -1016,12 +984,8 @@
         :type addresses: list
         :param addresses: A list of addresses to add.
 
-<<<<<<< HEAD
-        :raise ExchangeException: If the command failed to run for some reason."""
-=======
         :raise ExchangeException: If the command failed to run for some reason.
         """
->>>>>>> 3515117e
         # TODO: Make me handle single addresses too!
         addrs = {'add': addresses}
         cmd = self._generate_exchange_command(
@@ -1088,12 +1052,8 @@
             return True
 
     def remove_distgroup_addresses(self, gname, addresses):
-<<<<<<< HEAD
-        """Remove email addresses from a distgroup.
-=======
         """
         Remove email addresses from a distgroup.
->>>>>>> 3515117e
 
         :type gname: string
         :param gname: The group name to look up associated distgroup by.
@@ -1101,12 +1061,8 @@
         :type addresses: list
         :param addresses: A list of addresses to remove.
 
-<<<<<<< HEAD
-        :raise ExchangeException: If the command failed to run for some reason."""
-=======
         :raise ExchangeException: If the command failed to run for some reason.
         """
->>>>>>> 3515117e
         # TODO: Make me handle single addresses too!
         addrs = {'remove': addresses}
         cmd = self._generate_exchange_command(
